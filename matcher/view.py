#!/usr/bin/python3

from flask import Flask, render_template, request, Response, redirect, url_for, g, jsonify, flash, abort
from flask_login import login_user, current_user, logout_user, LoginManager, login_required
from .utils import cache_filename
from lxml import etree
from . import database, nominatim, wikidata, matcher, user_agent_headers, overpass
from .model import Place, Item, PlaceItem, ItemCandidate, User, Category, Changeset
from .wikipedia import page_category_iter
from .taginfo import get_taginfo
from .match import check_for_match
from social.apps.flask_app.routes import social_auth
from sqlalchemy.orm.attributes import flag_modified
from sqlalchemy import func
from .mail import error_mail
from werkzeug.exceptions import InternalServerError
from geopy.distance import distance

import sys
import requests
import os.path
import re

re_qid = re.compile('^(Q\d+)$')

app = Flask(__name__)
app.register_blueprint(social_auth)
login_manager = LoginManager(app)
login_manager.login_view = 'login'

cat_to_ending = None

navbar_pages = [
    {'name': 'criteria_page', 'label': 'Criteria'},
    {'name': 'saved_places', 'label': 'Saved'},
    {'name': 'documentation', 'label': 'Documentation'},
]

tab_pages = [
    {'route': 'candidates', 'label': 'Match candidates'},
    {'route': 'already_tagged', 'label': 'Already tagged'},
    {'route': 'no_match', 'label': 'No match'},
    {'route': 'wikidata_page', 'label': 'Wikidata query'},
    {'route': 'overpass_query', 'label': 'Overpass query'},
]

extra_keys = {
    'Q1021290': 'Tag:amenity=college',  # music school
    'Q5167149': 'Tag:amenity=college',  # cooking school
    'Q383092': 'Tag:amenity=college',  # film school
}

language_codes = {
    "aa": "Afar",
    "ab": "Abkhazian",
    "ae": "Avestan",
    "af": "Afrikaans",
    "ak": "Akan",
    "am": "Amharic",
    "an": "Aragonese",
    "ar": "Arabic",
    "as": "Assamese",
    "av": "Avaric",
    "ay": "Aymara",
    "az": "Azerbaijani",
    "ba": "Bashkir",
    "be": "Belarusian",
    "bg": "Bulgarian",
    "bh": "Bihari",
    "bi": "Bislama",
    "bm": "Bambara",
    "bn": "Bengali",
    "bo": "Tibetan",
    "br": "Breton",
    "bs": "Bosnian",
    "ca": "Catalan",
    "ce": "Chechen",
    "ch": "Chamorro",
    "co": "Corsican",
    "cr": "Cree",
    "cs": "Czech",
    "cu": "Church Slavic",
    "cv": "Chuvash",
    "cy": "Welsh",
    "da": "Danish",
    "de": "German",
    "dv": "Divehi; Dhivehi; Maldivian",
    "dz": "Dzongkha",
    "ee": "Ewe",
    "el": "Greek",
    "en": "English",
    "eo": "Esperanto",
    "es": "Spanish",
    "et": "Estonian",
    "eu": "Basque",
    "fa": "Persian",
    "ff": "Fulah",
    "fi": "Finnish",
    "fj": "Fijian",
    "fo": "Faroese",
    "fr": "French",
    "fy": "Western Frisian",
    "ga": "Irish",
    "gd": "Gaelic",
    "gl": "Galician",
    "gn": "Guarani",
    "gu": "Gujarati",
    "gv": "Manx",
    "ha": "Hausa",
    "he": "Hebrew",
    "hi": "Hindi",
    "ho": "Hiri Motu",
    "hr": "Croatian",
    "ht": "Haitian Creole",
    "hu": "Hungarian",
    "hy": "Armenian",
    "hz": "Herero",
    "ia": "Interlingua",
    "id": "Indonesian",
    "ie": "Interlingue",
    "ig": "Igbo",
    "ii": "Sichuan Yi; Nuosu",
    "ik": "Inupiaq",
    "io": "Ido",
    "is": "Icelandic",
    "it": "Italian",
    "iu": "Inuktitut",
    "ja": "Japanese",
    "jv": "Javanese",
    "ka": "Georgian",
    "kg": "Kongo",
    "ki": "Kikuyu; Gikuyu",
    "kj": "Kuanyama; Kwanyama",
    "kk": "Kazakh",
    "kl": "Greenlandic",
    "km": "Central Khmer",
    "kn": "Kannada",
    "ko": "Korean",
    "kr": "Kanuri",
    "ks": "Kashmiri",
    "ku": "Kurdish",
    "kv": "Komi",
    "kw": "Cornish",
    "ky": "Kirghiz; Kyrgyz",
    "la": "Latin",
    "lb": "Luxembourgish",
    "lg": "Ganda",
    "li": "Limburgan; Limburger; Limburgish",
    "ln": "Lingala",
    "lo": "Lao",
    "lt": "Lithuanian",
    "lu": "Luba-Katanga",
    "lv": "Latvian",
    "mg": "Malagasy",
    "mh": "Marshallese",
    "mi": "Maori",
    "mk": "Macedonian",
    "ml": "Malayalam",
    "mn": "Mongolian",
    "mr": "Marathi",
    "ms": "Malay",
    "mt": "Maltese",
    "my": "Burmese",
    "na": "Nauru",
    "nb": "Norwegian Bokmål",
    "nd": "Ndebele, North; North Ndebele",
    "ne": "Nepali",
    "ng": "Ndonga",
    "nl": "Dutch",
    "nn": "Norwegian Nynorsk",
    "no": "Norwegian",
    "nr": "South Ndebele",
    "nv": "Navajo",
    "ny": "Chichewa; Chewa; Nyanja",
    "oc": "Occitan",
    "oj": "Ojibwa",
    "om": "Oromo",
    "or": "Oriya",
    "os": "Ossetian; Ossetic",
    "pa": "Punjabi",
    "pi": "Pali",
    "pl": "Polish",
    "ps": "Pashto",
    "pt": "Portuguese",
    "qu": "Quechua",
    "rm": "Romansh",
    "rn": "Rundi",
    "ro": "Romanian",
    "ru": "Russian",
    "rw": "Kinyarwanda",
    "sa": "Sanskrit",
    "sc": "Sardinian",
    "sd": "Sindhi",
    "se": "Northern Sami",
    "sg": "Sango",
    "sh": "Serbo-Croatian",
    "si": "Sinhala; Sinhalese",
    "sk": "Slovak",
    "sl": "Slovenian",
    "sm": "Samoan",
    "sn": "Shona",
    "so": "Somali",
    "sq": "Albanian",
    "sr": "Serbian",
    "ss": "Swati",
    "st": "Sotho, Southern",
    "su": "Sundanese",
    "sv": "Swedish",
    "sw": "Swahili",
    "ta": "Tamil",
    "te": "Telugu",
    "tg": "Tajik",
    "th": "Thai",
    "ti": "Tigrinya",
    "tk": "Turkmen",
    "tl": "Tagalog",
    "tn": "Tswana",
    "to": "Tonga",
    "tr": "Turkish",
    "ts": "Tsonga",
    "tt": "Tatar",
    "tw": "Twi",
    "ty": "Tahitian",
    "ug": "Uyghur",
    "uk": "Ukrainian",
    "ur": "Urdu",
    "uz": "Uzbek",
    "ve": "Venda",
    "vi": "Vietnamese",
    "vo": "Volapük",
    "wa": "Walloon",
    "wo": "Wolof",
    "xh": "Xhosa",
    "yi": "Yiddish",
    "yo": "Yoruba",
    "za": "Zhuang; Chuang",
    "zh": "Chinese",
    "zu": "Zulu",
}

@app.context_processor
def filter_urls():
    name_filter = g.get('filter')
    try:
        if name_filter:
            url = url_for('saved_with_filter', name_filter=name_filter.replace(' ', '_'))
        else:
            url = url_for('saved_places')
    except RuntimeError:
        return {}  # maybe we don't care
    return dict(url_for_saved=url)

@app.before_request
def global_user():
    g.user = current_user

@login_manager.user_loader
def load_user(user_id):
    return User.query.get(user_id)

@app.context_processor
def navbar():
    try:
        return dict(navbar_pages=navbar_pages, active=request.endpoint)
    except RuntimeError:
        return {}  # maybe we don't care

@app.route('/logout')
@login_required
def logout():
    next_url = request.args.get('next') or url_for('index')
    logout_user()
    flash('you are logged out')
    return redirect(next_url)

@app.route('/done/')
def done():
    flash('login successful')
    return redirect(url_for('index'))

def reraise(tp, value, tb=None):
    if value.__traceback__ is not tb:
        raise value.with_traceback(tb)
    raise value

@app.errorhandler(InternalServerError)
def exception_handler(e):
    exc_type, exc_value, tb = sys.exc_info()

    if exc_value is e:
        reraise(exc_type, exc_value, tb)
    else:
        raise e

@app.route('/add_wikidata_tag', methods=['POST'])
def add_wikidata_tag():
    wikidata_id = request.form['wikidata']
    osm_id = request.form['osm_id']
    osm_type = request.form['osm_type']

    user = g.user._get_current_object()
    assert user.is_authenticated

    social_user = user.social_auth.one()
    osm_backend = social_user.get_backend_instance()
    auth = osm_backend.oauth_auth(social_user.access_token)

    base = 'https://api.openstreetmap.org/api/0.6'

    url = '{}/{}/{}'.format(base, osm_type, osm_id)
    r = requests.get(url, params=social_user.access_token)

    root = etree.fromstring(r.content)

    if root.find('.//tag[@k="wikidata"]'):
        flash('no edit needed: OSM element already had wikidata tag')
        return redirect(url_for('item_page', wikidata_id=wikidata_id[1:]))

    comment = 'add wikidata tag'
    changeset = '''
<osm>
  <changeset>
    <tag k="created_by" v="https://osm.wikidata.link/"/>
    <tag k="comment" v="{}"/>
  </changeset>
</osm>
'''.format(comment)

    r = osm_backend.request(base + '/changeset/create',
                            method='PUT',
                            data=changeset,
                            auth=auth,
                            headers=user_agent_headers())
    changeset_id = r.text.strip()

    tag = etree.Element('tag', k='wikidata', v=wikidata_id)
    root[0].set('changeset', changeset_id)
    root[0].append(tag)

    element_data = etree.tostring(root).decode('utf-8')

    try:
        r = osm_backend.request(url,
                                method='PUT',
                                data=element_data,
                                auth=auth,
                                headers=user_agent_headers())
    except requests.exceptions.HTTPError as e:
        r = e.response
        error_mail('error saving element', element_data, r)

        return render_template('error_page.html',
                message="The OSM API returned an error when saving your edit: {}: " + r.text)

    assert(r.text.strip().isdigit())
    for c in ItemCandidate.query.filter_by(osm_id=osm_id, osm_type=osm_type):
        c.tags['wikidata'] = wikidata_id
        flag_modified(c, 'tags')

    change = Changeset(id=changeset_id,
                       item_id=wikidata_id[1:],
                       created=func.now(),
                       comment=comment,
                       update_count=1,
                       user=g.user)

    database.session.add(change)
    database.session.commit()

    r = osm_backend.request(base + '/changeset/{}/close'.format(changeset_id),
                            method='PUT',
                            auth=auth,
                            headers=user_agent_headers())

    flash('wikidata tag saved in OpenStreetMap')

    return redirect(url_for('item_page', wikidata_id=wikidata_id[1:]))

@app.route('/overpass/<int:place_id>', methods=['POST'])
def post_overpass(place_id):
    place = Place.query.get(place_id)
    place.save_overpass(request.data)
    place.state = 'overpass'
    database.session.commit()
    return Response('done', mimetype='text/plain')

@app.route('/export/wikidata_<osm_type>_<int:osm_id>_<name>.osm')
def export_osm(osm_type, osm_id, name):
    place = Place.query.filter_by(osm_type=osm_type, osm_id=osm_id).one_or_none()
    if not place:
        abort(404)
    items = place.items_with_candidates()

    items = list(matcher.filter_candidates_more(items))

    if not items:
        abort(404)

    lookup = {}
    for item, osm in items:
        lookup[(osm.osm_type, osm.osm_id)] = item

    filename = cache_filename('{}_{}_overpass_export.xml'.format(osm_type, osm_id))
    if os.path.exists(filename):
        overpass_xml = open(filename, 'rb').read()
    else:
        overpass_xml = overpass.items_as_xml(items)
        with open(filename, 'wb') as f:
            f.write(overpass_xml)
    root = etree.fromstring(overpass_xml)

    for e in root:
        if e.tag not in {'way', 'node', 'relation'}:
            continue
        for f in 'uid', 'user', 'timestamp', 'changeset':
            del e.attrib[f]
        pair = (e.tag, int(e.attrib['id']))
        item = lookup.get(pair)
        if not item:
            continue
        e.attrib['action'] = 'modify'
        tag = etree.Element('tag', k='wikidata', v=item.qid)
        e.append(tag)

    xml = etree.tostring(root, pretty_print=True)
    return Response(xml, mimetype='text/xml')

def redirect_to_matcher(osm_type, osm_id):
    return redirect(url_for('matcher_progress', osm_type=osm_type, osm_id=osm_id))

@app.route('/filtered/<name_filter>/candidates/<osm_type>/<int:osm_id>')
def candidates_with_filter(name_filter, osm_type, osm_id):
    g.filter = name_filter.replace('_', ' ')
    return candidates(osm_type, osm_id)

@app.route('/wikidata/<osm_type>/<int:osm_id>')
def wikidata_page(osm_type, osm_id):
    place = Place.query.filter_by(osm_type=osm_type, osm_id=osm_id).one_or_none()

    full_count = place.items_with_candidates_count()

    return render_template('wikidata_query.html',
                           place=place,
                           tab_pages=tab_pages,
                           osm_id=osm_id,
                           full_count=full_count)

@app.route('/overpass/<osm_type>/<int:osm_id>')
def overpass_query(osm_type, osm_id):
    place = Place.query.filter_by(osm_type=osm_type, osm_id=osm_id).one_or_none()

    full_count = place.items_with_candidates_count()

    return render_template('overpass.html',
                           place=place,
                           tab_pages=tab_pages,
                           osm_id=osm_id,
                           full_count=full_count)

def do_add_tags(place, table):
    user = g.user._get_current_object()
    assert user.is_authenticated

    social_user = user.social_auth.one()
    osm_backend = social_user.get_backend_instance()
    auth = osm_backend.oauth_auth(social_user.access_token)

    base = 'https://api.openstreetmap.org/api/0.6'
    comment = request.form['comment']

    changeset = '''
<osm>
  <changeset>
    <tag k="created_by" v="https://osm.wikidata.link/"/>
    <tag k="comment" v="{}"/>
  </changeset>
</osm>
'''.format(comment)

    r = osm_backend.request(base + '/changeset/create',
                            method='PUT',
                            data=changeset,
                            auth=auth,
                            headers=user_agent_headers())
    changeset_id = r.text.strip()
    update_count = 0

    for item, osm in table:
        wikidata_id = 'Q{:d}'.format(item.item_id)
        url = '{}/{}/{}'.format(base, osm.osm_type, osm.osm_id)
        r = requests.get(url, headers=user_agent_headers())
        if 'wikidata' in r.text:  # done already
            print('skip:', wikidata_id)
            continue

        if r.status_code == 410 or r.content == b'':
            continue  # element has been deleted

        root = etree.fromstring(r.content)
        tag = etree.Element('tag', k='wikidata', v=wikidata_id)
        root[0].set('changeset', changeset_id)
        root[0].append(tag)

        element_data = etree.tostring(root).decode('utf-8')
        r = osm_backend.request(url,
                                method='PUT',
                                data=element_data,
                                auth=auth,
                                headers=user_agent_headers())
        assert(r.text.strip().isdigit())

        osm.tags['wikidata'] = wikidata_id
        flag_modified(osm, 'tags')
        database.session.commit()
        database.session.expire(osm)
        assert osm.tags['wikidata'] == wikidata_id
        update_count += 1

    r = osm_backend.request(base + '/changeset/{}/close'.format(changeset_id),
                            method='PUT',
                            auth=auth,
                            headers=user_agent_headers())

    change = Changeset(id=changeset_id,
                       place=place,
                       created=func.now(),
                       comment=comment,
                       update_count=update_count,
                       user=g.user)

    database.session.add(change)
    database.session.commit()

    return update_count

@app.route('/update_tags/<osm_type>/<int:osm_id>', methods=['POST'])
def update_tags(osm_type, osm_id):
    place = Place.query.filter_by(osm_type=osm_type, osm_id=osm_id).one_or_none()
    if not place:
        abort(404)

    candidates = []
    for item in place.items_with_candidates():
        candidates += item.candidates.all()

    elements = overpass.get_tags(candidates)

    for e in elements:
        for c in ItemCandidate.query.filter_by(osm_id=e['id'], osm_type=e['type']):
            if 'tags' in e:  # FIXME do something clever like delete the OSM candidate
                c.tags = e['tags']
    database.session.commit()

    flash('tags updated')

    return redirect(url_for('candidates', osm_type=place.osm_type, osm_id=osm_id))

@app.route('/add_tags/<osm_type>/<int:osm_id>', methods=['POST'])
def add_tags(osm_type, osm_id):
    place = Place.query.filter_by(osm_type=osm_type, osm_id=osm_id).one_or_none()
    if not place:
        abort(404)

    include = request.form.getlist('include')
    items = Item.query.filter(Item.item_id.in_([i[1:] for i in include])).all()

    table = [(item, candidate)
             for item, candidate in matcher.filter_candidates_more(items)]

    if request.form.get('confirm') == 'yes':
        update_count = do_add_tags(place, table)
        flash('{:,d} wikidata tags added to OpenStreetMap'.format(update_count))
        return redirect(url_for('candidates', osm_type=place.osm_type, osm_id=place.osm_id))

    return render_template('add_tags.html',
                           place=place,
                           osm_id=osm_id,
                           table=table)

@app.route('/candidates/<osm_type>/<int:osm_id>')
def candidates(osm_type, osm_id):
    place = Place.query.filter_by(osm_type=osm_type, osm_id=osm_id).one_or_none()
    if not place:
        abort(404)
    multiple_only = bool(request.args.get('multiple'))

    if place.state != 'ready':
        return redirect_to_matcher(osm_type, osm_id)

    if place.state == 'overpass_error':
        error = open(place.overpass_filename).read()
        return render_template('candidates.html',
                               overpass_error=error,
                               place=place)

    multiple_match_count = place.items_with_multiple_candidates().count()

    if multiple_only:
        item_ids = [i[0] for i in place.items_with_multiple_candidates()]
        if not item_ids:
            items = Item.query.filter(0 == 1)
        else:
            items = Item.query.filter(Item.item_id.in_(item_ids))
    else:
        items = place.items_with_candidates()

    items = [item for item in items
             if all('wikidata' not in c.tags for c in item.candidates)]

    full_count = len(items)
    multiple_match_count = sum(1 for item in items if item.candidates.count() > 1)

    filtered = {item.item_id: candidate
                for item, candidate in matcher.filter_candidates_more(items)}

    return render_template('candidates.html',
                           place=place,
                           osm_id=osm_id,
                           tab_pages=tab_pages,
                           multiple_only=multiple_only,
                           filtered=filtered,
                           full_count=full_count,
                           multiple_match_count=multiple_match_count,
                           candidates=items)

@app.route('/no_match/<osm_type>/<int:osm_id>')
def no_match(osm_type, osm_id):
    place = Place.query.filter_by(osm_type=osm_type, osm_id=osm_id).one_or_none()

    if place.state != 'ready':
        return redirect_to_matcher(osm_type, osm_id)

    if place.state == 'overpass_error':
        error = open(place.overpass_filename).read()
        return render_template('candidates.html',
                               overpass_error=error,
                               place=place)

    full_count = place.items_with_candidates_count()

    items_without_matches = place.items_without_candidates()

    return render_template('no_match.html',
                           place=place,
                           osm_id=osm_id,
                           tab_pages=tab_pages,
                           items_without_matches=items_without_matches,
                           full_count=full_count)

@app.route('/already_tagged/<osm_type>/<int:osm_id>')
def already_tagged(osm_type, osm_id):
    place = Place.query.filter_by(osm_type=osm_type, osm_id=osm_id).one_or_none()

    if place.state != 'ready':
        return redirect_to_matcher(osm_type, osm_id)

    if place.state == 'overpass_error':
        error = open(place.overpass_filename).read()
        return render_template('candidates.html',
                               overpass_error=error,
                               place=place)

    items = [item for item in place.items_with_candidates()
             if any('wikidata' in c.tags for c in item.candidates)]

    return render_template('already_tagged.html',
                           place=place,
                           osm_id=osm_id,
                           tab_pages=tab_pages,
                           items=items)

@app.route('/load/<int:place_id>/wbgetentities', methods=['POST'])
def load_wikidata(place_id):
    place = Place.query.get(place_id)
    if place.state != 'tags':
        return jsonify(item_list=place.item_list())
    place.wbgetentities()
    place.state = 'wbgetentities'
    database.session.commit()
    return jsonify(item_list=place.item_list())

@app.route('/load/<int:place_id>/check_overpass', methods=['POST'])
def check_overpass(place_id):
    place = Place.query.get(place_id)
    reply = 'got' if place.overpass_done else 'get'
    return Response(reply, mimetype='text/plain')

@app.route('/load/<int:place_id>/overpass_timeout', methods=['POST'])
def overpass_timeout(place_id):
    place = Place.query.get(place_id)
    place.state = 'overpass_timeout'
    database.session.commit()
    return Response('timeout noted', mimetype='text/plain')

@app.route('/load/<int:place_id>/osm2pgsql', methods=['POST', 'GET'])
def load_osm2pgsql(place_id):
    place = Place.query.get(place_id)
    if not place:
        abort(404)
    expect = [place.prefix + '_' + t for t in ('line', 'point', 'polygon')]
    tables = database.get_tables()
    if not all(t in tables for t in expect):
        error = place.load_into_pgsql()
        if error:
            return Response(error, mimetype='text/plain')
    place.state = 'osm2pgsql'
    database.session.commit()
    return Response('done', mimetype='text/plain')

@app.route('/load/<int:place_id>/match/Q<int:item_id>', methods=['POST', 'GET'])
def load_individual_match(place_id, item_id):
    global cat_to_ending

    place = Place.query.get(place_id)
    if not place:
        abort(404)

    conn = database.session.bind.raw_connection()
    cur = conn.cursor()

    if cat_to_ending is None:
        cat_to_ending = matcher.build_cat_to_ending()

    item = Item.query.get(item_id)
    candidates = matcher.find_item_matches(cur, item, cat_to_ending, place.prefix)
    for i in (candidates or []):
        c = ItemCandidate.query.get((item.item_id, i['osm_id'], i['osm_type']))
        if not c:
            c = ItemCandidate(**i, item=item)
            database.session.add(c)
    database.session.commit()

    conn.close()
    return Response('done', mimetype='text/plain')

@app.route('/load/<int:place_id>/ready', methods=['POST', 'GET'])
def load_ready(place_id):
    place = Place.query.get(place_id)
    if not place:
        return abort(404)

    place.state = 'ready'
    place.item_count = place.items.count()
    place.candidate_count = place.items_with_candidates_count()
    database.session.commit()
    return Response('done', mimetype='text/plain')

@app.route('/load/<int:place_id>/match', methods=['POST', 'GET'])
def load_match(place_id):
    place = Place.query.get(place_id)
    if not place:
        return abort(404)

    conn = database.session.bind.raw_connection()
    cur = conn.cursor()

    cat_to_ending = matcher.build_cat_to_ending()

    q = place.items.filter(Item.entity.isnot(None)).order_by(Item.item_id)
    for item in q:
        candidates = matcher.find_item_matches(cur, item, cat_to_ending, place.prefix)
        for i in (candidates or []):
            c = ItemCandidate.query.get((item.item_id, i['osm_id'], i['osm_type']))
            if not c:
                c = ItemCandidate(**i, item=item)
                database.session.add(c)
    place.state = 'ready'
    database.session.commit()

    conn.close()
    return Response('done', mimetype='text/plain')

@app.route('/matcher/<osm_type>/<int:osm_id>')
def matcher_progress(osm_type, osm_id):
    place = Place.query.filter_by(osm_type=osm_type, osm_id=osm_id).one_or_none()

    if not place.state:
        place.load_items()
        place.state = 'wikipedia'

    if place.state == 'wikipedia':
        place.add_tags_to_items()
        place.state = 'tags'
        database.session.commit()

    return render_template('wikidata_items.html', place=place)

def get_existing():
    sort = request.args.get('sort') or 'name'
    name_filter = g.get('filter')

    q = Place.query.filter(Place.state.isnot(None))
    if name_filter:
        q = q.filter(Place.display_name.ilike('%' + name_filter + '%'))
    if sort == 'name':
        return q.order_by(Place.display_name)
    if sort == 'area':
        return q.order_by(Place.area)

    existing = q.all()
    if sort == 'match':
        return sorted(existing, key=lambda p: (p.items_with_candidates_count() or 0))
    if sort == 'ratio':
        return sorted(existing, key=lambda p: (p.match_ratio or 0))
    if sort == 'item':
        return sorted(existing, key=lambda p: p.items.count())

    return q

def get_top_existing():
    q = (Place.query.filter(Place.state == 'ready', Place.area > 0, Place.candidate_count > 3)
                    .order_by((Place.item_count / Place.area).desc()))
    return q

def sort_link(order):
    args = request.view_args.copy()
    args['sort'] = order
    return url_for(request.endpoint, **args)

@app.route("/search")
def search_results():
    q = request.args.get('q')
    if q:
        m = re_qid.match(q)
        if m:
            return redirect(url_for('item_page', wikidata_id=m.group(1)[1:]))
    results = nominatim.lookup(q)
    for hit in results:
        p = Place.from_nominatim(hit)
        if p:
            database.session.merge(p)
    database.session.commit()

    for hit in results:
        p = Place.query.get(hit['place_id'])
        print(hit['place_id'], p.area)
        if p and p.area:
            hit['area'] = p.area_in_sq_km

    return render_template('results_page.html', results=results, q=q)

@app.route("/")
def index():
    q = request.args.get('q')
    if q:
        return redirect(url_for('search_results', q=q))

    if 'filter' in request.args:
        arg_filter = request.args['filter'].strip().replace(' ', '_')
        if arg_filter:
            return redirect(url_for('saved_with_filter', name_filter=arg_filter))
        else:
            return redirect(url_for('saved_places'))

    return render_template('index.html', existing=get_top_existing())


@app.route('/criteria')
def criteria_page():
    entity_types = matcher.load_entity_types()

    taginfo = get_taginfo(entity_types)

    for t in entity_types:
        t.setdefault('name', t['cats'][0].replace(' by country', ''))
        for tag in t['tags']:
            if '=' not in tag:
                continue
            image = taginfo.get(tag, {}).get('image')
            if image:
                t['image'] = image
                break

    entity_types.sort(key=lambda t: t['name'].lower())

    cat_counts = {cat.name: cat.page_count for cat in Category.query}

    return render_template('criteria.html',
                           entity_types=entity_types,
                           cat_counts=cat_counts,
                           taginfo=taginfo)

@app.route('/filtered/<name_filter>')
def saved_with_filter(name_filter):
    g.filter = name_filter.replace('_', ' ')
    return saved_places()

@app.route('/saved')
def saved_places():
    if 'filter' in request.args:
        arg_filter = request.args['filter'].strip().replace(' ', '_')
        if arg_filter:
            return redirect(url_for('saved_with_filter', name_filter=arg_filter))
        else:
            return redirect(url_for('saved_places'))

    return render_template('saved.html',
                           existing=get_existing(),
                           sort_link=sort_link)

@app.route("/documentation")
def documentation():
    return redirect('https://github.com/EdwardBetts/osm-wikidata/blob/master/README.md')

def get_isa(entity):
    return [isa['mainsnak']['datavalue']['value']['id']
            for isa in entity['claims'].get('P31', [])]

def get_radius(default=1000):
    arg_radius = request.args.get('radius')
    return int(arg_radius) if arg_radius and arg_radius.isdigit() else default

def get_entity_coords(entity):
    if 'P625' not in entity['claims']:
        return None, None
    coords = entity['claims']['P625'][0]['mainsnak']['datavalue']['value']
    return coords['latitude'], coords['longitude']

def get_entity_oql(entity, criteria, radius=None):
    if radius is None:
        radius = get_radius()
    lat, lon = get_entity_coords(entity)

    osm_filter = 'around:{},{:.5f},{:.5f}'.format(radius, lat, lon)

    union = []
    for tag_or_key in criteria:
        union += overpass.oql_from_wikidata_tag_or_key(tag_or_key, osm_filter)

    # FIXME extend oql to also check is_in
    # like this:
    #
    # is_in(48.856089,2.29789);
    # area._[admin_level];
    # out tags;

    oql = ('[timeout:300][out:json];\n' +
           '({}\n);\n' +
           'out qt center tags;').format(''.join(union))

    return oql

def trim_location_from_names(entity, wikidata_names):
    if 'P131' not in entity['claims']:
        return

    location_names = set()
    located_in = [i['mainsnak']['datavalue']['value']['id']
                  for i in entity['claims']['P131']]

    for location in wikidata.get_entities(located_in):
        location_names |= {v['value']
                           for v in location['labels'].values()
                           if v['value'] not in wikidata_names}

    for name_key, name_values in list(wikidata_names.items()):
        for n in location_names:
            new = None
            if name_key.startswith(n + ' '):
                new = name_key[len(n) + 1:]
            elif name_key.endswith(', ' + n):
                new = name_key[:-(len(n) + 2)]
            if new and new not in wikidata_names:
                wikidata_names[new] = name_values

@app.route('/changes')
def changesets():
    return render_template('changesets.html',
                           objs=Changeset.query.order_by(Changeset.id.desc()))

@app.route('/api/1/item/Q<int:wikidata_id>')
def api_item_match(wikidata_id):
    radius = get_radius()
    qid = 'Q' + str(wikidata_id)
    entity = wikidata.get_entity(qid)
    if not entity:
        abort(404)

    for v in entity['sitelinks'].values():
        if 'badges' in v:
            del v['badges']

    lat, lon = get_entity_coords(entity)

    wikidata_names = dict(wikidata.names_from_entity(entity))
    trim_location_from_names(entity, wikidata_names)
    wikidata_query = wikidata.osm_key_query(qid)

    criteria = {row['tag']['value'] for row in wikidata.get_osm_keys(wikidata_query)}
    criteria |= {extra_keys[isa] for isa in get_isa(entity) if isa in extra_keys}

    item = Item.query.get(wikidata_id)
    if item and item.tags:  # add criteria from the Item object
        criteria |= {('Tag:' if '=' in tag else 'Key:') + tag for tag in item.tags}

    data = {
        'wikidata': {
            'item': qid,
            'labels': entity.get('labels', {}),
            'aliases': entity.get('aliases', {}),
            'sitelinks': entity.get('sitelinks', {}),
        },
        'search': {
            'radius': radius,
            'criteria': sorted(criteria),
        },
        'found_matches': False,
    }

    if 'P625' not in entity['claims']:
        data['error'] = 'no coordinates'
        data['response'] = 'error'
        response = jsonify(data)
        response.headers.add('Access-Control-Allow-Origin', '*')
        return response

    oql = get_entity_oql(entity, criteria, radius=radius)

<<<<<<< HEAD
    try:
        existing = overpass.get_existing(qid)
    except overpass.RateLimited:
        data['error'] = 'overpass rate limited'
        data['response'] = 'error'
        response = jsonify(data)
        response.headers.add('Access-Control-Allow-Origin', '*')
        return response

    endings = get_ending_from_criteria(criteria)
=======
    existing = overpass.get_existing(qid)
    endings = matcher.get_ending_from_criteria({i.partition(':')[2] for i in criteria})
>>>>>>> dc59c718

    try:
        overpass_reply = overpass.item_query(oql, qid, radius, refresh=True)
    except overpass.RateLimited:
        data['error'] = 'overpass rate limited'
        data['response'] = 'error'
        response = jsonify(data)
        response.headers.add('Access-Control-Allow-Origin', '*')
        return response

    found = [element for element in overpass_reply
             if check_for_match(element['tags'], wikidata_names, endings=endings)]

    osm = []
    osm_lookup = {}
    for i in existing:
        index = (i['type'], i['id'])
        i['existing'] = True
        i['match'] = False
        osm.append(i)
        osm_lookup[index] = i
    for i in found:
        index = (i['type'], i['id'])
        if index in osm_lookup:
            osm_lookup[index]['match'] = True
            continue
        i['match'] = True
        i['existing'] = False
        osm.append(i)

    if lat is not None and lon is not None:
        for i in osm:
            coords = i.get('center', i)
            i['distance'] = int(distance((coords['lat'], coords['lon']),
                                         (lat, lon)).m);

    response = jsonify({
        'response': 'ok',
        'wikidata': {
            'item': qid,
            'lat': lat,
            'lon': lon,
            'labels': entity.get('labels', {}),
            'aliases': entity.get('aliases', {}),
            'sitelinks': entity.get('sitelinks', {}),
        },
        'search': {
            'radius': radius,
            'criteria': sorted(criteria),
        },
        'osm': osm,
        'found_matches': bool(found),
    })
    response.headers.add('Access-Control-Allow-Origin', '*')
    return response


@app.route('/Q<int:wikidata_id>', methods=['GET', 'POST'])
def item_page(wikidata_id):
    item = Item.query.get(wikidata_id)

    qid = 'Q' + str(wikidata_id)
    entity = wikidata.get_entity(qid)
    if not entity:
        abort(404)

    radius = get_radius()
    filename = overpass.item_filename(qid, radius)
    if request.method == 'POST':
        if os.path.exists(filename):
            os.remove(filename)
        return redirect(url_for(request.endpoint, **request.view_args, **request.args))

    labels = entity['labels']
    wikidata_names = dict(wikidata.names_from_entity(entity))
    trim_location_from_names(entity, wikidata_names)

    sitelinks = []
    for key, value in entity['sitelinks'].items():
        if len(key) != 6 or not key.endswith('wiki'):
            continue
        lang = key[:2]
        url = 'https://{}.wikipedia.org/wiki/{}'.format(lang, value['title'].replace(' ', '_'))
        sitelinks.append({
            'code': lang,
            'lang': language_codes[lang],
            'url': url,
            'title': value['title'],
        })

    sitelinks.sort(key=lambda i: i['lang'])

    if 'en' in labels:
        label = labels['en']['value']
    else:
        label = list(labels.values())[0]['value']

    lat, lon = get_entity_coords(entity)

    wikidata_query = wikidata.osm_key_query(qid)
    osm_keys = wikidata.get_osm_keys(wikidata_query)

    criteria = {row['tag']['value'] for row in wikidata.get_osm_keys(wikidata_query)}
    criteria |= {extra_keys[isa] for isa in get_isa(entity) if isa in extra_keys}

    if item and item.tags:  # add criteria from the Item object
        criteria |= {('Tag:' if '=' in tag else 'Key:') + tag for tag in item.tags}

    if item and item.categories:
        category_map = matcher.categories_to_tags_map(item.categories)
    else:
        category_map = None

    if item and item.candidates:
        filtered = {item.item_id: candidate
                    for item, candidate in matcher.filter_candidates_more([item])}
    else:
        filtered = {}

    if not lat or not lon or not criteria:

        return render_template('item_page.html',
                               entity=entity,
                               item=item,
                               wikidata_names=wikidata_names,
                               wikidata_query=wikidata_query,
                               criteria=criteria,
                               category_map=category_map,
                               sitelinks=sitelinks,
                               filtered=filtered,
                               qid=qid,
                               lat=lat,
                               lon=lon,
                               osm_keys=osm_keys,
                               label=label,
                               labels=labels)

    oql = get_entity_oql(entity, criteria, radius=radius)
    try:
        overpass_reply = overpass.item_query(oql, qid, radius)
    except overpass.RateLimited:
        return render_template('error_page.html',
                               message='Overpass rate limit exceeded')

    endings = matcher.get_ending_from_criteria({i.partition(':')[2] for i in criteria})

    found = []
    for element in overpass_reply:
        m = check_for_match(element['tags'], wikidata_names, endings=endings)
        if m:
            element['key'] = '{0[type]:s}_{0[id]:d}'.format(element)
            found.append((element, m))

    return render_template('item_page.html',
                           item=item,
                           entity=entity,
                           wikidata_names=wikidata_names,
                           wikidata_query=wikidata_query,
                           overpass_reply=overpass_reply,
                           category_map=category_map,
                           criteria=criteria,
                           sitelinks=sitelinks,
                           filtered=filtered,
                           oql=oql,
                           qid=qid,
                           lat=lat,
                           lon=lon,
                           found=found,
                           osm_keys=osm_keys,
                           label=label,
                           labels=labels)<|MERGE_RESOLUTION|>--- conflicted
+++ resolved
@@ -1016,7 +1016,6 @@
 
     oql = get_entity_oql(entity, criteria, radius=radius)
 
-<<<<<<< HEAD
     try:
         existing = overpass.get_existing(qid)
     except overpass.RateLimited:
@@ -1026,11 +1025,7 @@
         response.headers.add('Access-Control-Allow-Origin', '*')
         return response
 
-    endings = get_ending_from_criteria(criteria)
-=======
-    existing = overpass.get_existing(qid)
     endings = matcher.get_ending_from_criteria({i.partition(':')[2] for i in criteria})
->>>>>>> dc59c718
 
     try:
         overpass_reply = overpass.item_query(oql, qid, radius, refresh=True)
