from . import database, nominatim, wikidata, matcher, user_agent_headers, overpass, mail
from .utils import cache_filename, get_radius, get_int_arg
from .model import Item, ItemCandidate, User, Category, Changeset, ItemTag, BadMatch, Timing, get_bad
from .place import Place, get_top_existing
from .taginfo import get_taginfo
from .match import check_for_match
from .pager import Pagination, init_pager

from flask import Flask, render_template, request, Response, redirect, url_for, g, jsonify, flash, abort
from flask_login import current_user, logout_user, LoginManager, login_required
from lxml import etree
from social.apps.flask_app.routes import social_auth
from sqlalchemy.orm.attributes import flag_modified
from sqlalchemy.orm import load_only
from sqlalchemy import func, distinct
from werkzeug.exceptions import InternalServerError
from geopy.distance import distance
from jinja2 import evalcontextfilter, Markup, escape
from time import time
from dogpile.cache import make_region
from dukpy.webassets import BabelJS

from .matcher_view import matcher_blueprint

import json
import flask_assets
import webassets.filter
import operator
import sys
import requests
import os.path
import re

_paragraph_re = re.compile(r'(?:\r\n|\r|\n){2,}')

re_qid = re.compile('^(Q\d+)$')

app = Flask(__name__)
app.register_blueprint(matcher_blueprint)
init_pager(app)
env = flask_assets.Environment(app)
app.register_blueprint(social_auth)
login_manager = LoginManager(app)
login_manager.login_view = 'login'

cat_to_ending = None
osm_api_base = 'https://api.openstreetmap.org/api/0.6'
really_save = True

region = make_region().configure(
    'dogpile.cache.pylibmc',
    expiration_time=3600,
    arguments={'url': ["127.0.0.1"]}
)

navbar_pages = {
    'criteria_page': 'Criteria',
    'saved_places': 'Places',
    'tag_list': 'Search tags',
    'documentation': 'Documentation',
    'changesets': 'Recent changes',
}

tab_pages = [
    {'route': 'candidates', 'label': 'Match candidates'},
    {'route': 'already_tagged', 'label': 'Already tagged'},
    {'route': 'no_match', 'label': 'No match'},
    {'route': 'wikidata_page', 'label': 'Wikidata query'},
    {'route': 'overpass_query', 'label': 'Overpass query'},
]

webassets.filter.register_filter(BabelJS)
js_lib = webassets.Bundle('jquery/jquery.js',
                          'js/tether.js',
                          'bootstrap4/js/bootstrap.js',
                          filters='jsmin')
js_app = webassets.Bundle('js/app.js',
                          filters='babeljs')

env.register('js', js_lib, js_app, output='gen/pack.js')

env.register('style', 'css/style.css', 'bootstrap4/css/bootstrap.css',
             filters='cssmin', output='gen/pack.css')

env.register('add_tags', 'js/add_tags.js',
             filters='babeljs', output='gen/add_tags.js')
env.register('matcher', 'js/matcher.js',
             filters='babeljs', output='gen/matcher.js')
env.register('node_is_in', 'js/node_is_in.js',
             filters='babeljs', output='gen/node_is_in.js')

@app.template_filter()
@evalcontextfilter
def newline_br(eval_ctx, value):
    result = u'\n\n'.join(u'<p>%s</p>' % p.replace('\n', '<br>\n') \
        for p in _paragraph_re.split(escape(value)))
    if eval_ctx.autoescape:
        result = Markup(result)
    return result

@app.context_processor
def filter_urls():
    name_filter = g.get('filter')
    try:
        if name_filter:
            url = url_for('saved_with_filter', name_filter=name_filter.replace(' ', '_'))
        else:
            url = url_for('saved_places')
    except RuntimeError:
        return {}  # maybe we don't care
    return dict(url_for_saved=url)

@app.before_request
def global_user():
    g.user = current_user._get_current_object()

@login_manager.user_loader
def load_user(user_id):
    return User.query.get(user_id)

@app.context_processor
def navbar():
    try:
        return dict(navbar_pages=navbar_pages, active=request.endpoint)
    except RuntimeError:
        return {}  # maybe we don't care

@app.route('/logout')
@login_required
def logout():
    next_url = request.args.get('next') or url_for('index')
    logout_user()
    flash('you are logged out')
    return redirect(next_url)

@app.route('/done/')
def done():
    flash('login successful')
    return redirect(url_for('index'))

def reraise(tp, value, tb=None):
    if value.__traceback__ is not tb:
        raise value.with_traceback(tb)
    raise value

@app.errorhandler(InternalServerError)
def exception_handler(e):
    exc_type, exc_value, tb = sys.exc_info()

    if exc_value is e:
        reraise(exc_type, exc_value, tb)
    else:
        raise e

def new_changeset(comment):
    return '''
<osm>
  <changeset>
    <tag k="created_by" v="https://osm.wikidata.link/"/>
    <tag k="comment" v="{}"/>
  </changeset>
</osm>'''.format(comment)

@app.route('/add_wikidata_tag', methods=['POST'])
def add_wikidata_tag():
    '''Add wikidata tags for a single item'''
    wikidata_id = request.form['wikidata']
    osm = request.form.get('osm')
    if osm:
        osm_type, _, osm_id = osm.partition('/')
    elif 'osm_id' in request.form and 'osm_type' in request.form:
        osm_id = request.form['osm_id']  # old form paramters
        osm_type = request.form['osm_type']
    else:
        flash('no candidate selected')
        return redirect(url_for('item_page', wikidata_id=wikidata_id[1:]))

    user = g.user
    assert user.is_authenticated

    osm_backend, auth = get_backend_and_auth()

    url = '{}/{}/{}'.format(osm_api_base, osm_type, osm_id)
    r = requests.get(url, headers=user_agent_headers())
    root = etree.fromstring(r.content)

    if root.find('.//tag[@k="wikidata"]'):
        flash('no edit needed: OSM element already had wikidata tag')
        return redirect(url_for('item_page', wikidata_id=wikidata_id[1:]))

    comment = request.form.get('comment', 'add wikidata tag')
    changeset = new_changeset(comment)

    r = osm_backend.request(osm_api_base + '/changeset/create',
                            method='PUT',
                            data=changeset,
                            auth=auth,
                            headers=user_agent_headers())
    changeset_id = r.text.strip()

    tag = etree.Element('tag', k='wikidata', v=wikidata_id)
    root[0].set('changeset', changeset_id)
    root[0].append(tag)

    element_data = etree.tostring(root).decode('utf-8')

    try:
        r = osm_backend.request(url,
                                method='PUT',
                                data=element_data,
                                auth=auth,
                                headers=user_agent_headers())
    except requests.exceptions.HTTPError as e:
        r = e.response
        mail.error_mail('error saving element', element_data, r)

        return render_template('error_page.html',
                message="The OSM API returned an error when saving your edit: {}: " + r.text)

    assert(r.text.strip().isdigit())
    for c in ItemCandidate.query.filter_by(osm_id=osm_id, osm_type=osm_type):
        c.tags['wikidata'] = wikidata_id
        flag_modified(c, 'tags')

    change = Changeset(id=changeset_id,
                       item_id=wikidata_id[1:],
                       created=func.now(),
                       comment=comment,
                       update_count=1,
                       user=g.user)

    database.session.add(change)
    database.session.commit()

    r = osm_backend.request(osm_api_base + '/changeset/{}/close'.format(changeset_id),
                            method='PUT',
                            auth=auth,
                            headers=user_agent_headers())

    flash('wikidata tag saved in OpenStreetMap')

    return redirect(url_for('item_page', wikidata_id=wikidata_id[1:]))

@app.route('/export/wikidata_<osm_type>_<int:osm_id>_<name>.osm')
def export_osm(osm_type, osm_id, name):
    place = Place.get_or_abort(osm_type, osm_id)
    items = place.items_with_candidates()

    items = list(matcher.filter_candidates_more(items, bad=get_bad(items)))

    if not any('candidate' in match for _, match in items):
        abort(404)

    items = [(item, match['candidate']) for item, match in items if 'candidate' in match]

    lookup = {}
    for item, osm in items:
        lookup[(osm.osm_type, osm.osm_id)] = item

    filename = cache_filename('{}_{}_overpass_export.xml'.format(osm_type, osm_id))
    if os.path.exists(filename):
        overpass_xml = open(filename, 'rb').read()
    else:
        overpass_xml = overpass.items_as_xml(items)
        with open(filename, 'wb') as f:
            f.write(overpass_xml)
    root = etree.fromstring(overpass_xml)

    for e in root:
        if e.tag not in {'way', 'node', 'relation'}:
            continue
        for f in 'uid', 'user', 'timestamp', 'changeset':
            del e.attrib[f]
        pair = (e.tag, int(e.attrib['id']))
        item = lookup.get(pair)
        if not item:
            continue
        e.attrib['action'] = 'modify'
        tag = etree.Element('tag', k='wikidata', v=item.qid)
        e.append(tag)

    xml = etree.tostring(root, pretty_print=True)
    return Response(xml, mimetype='text/xml')

def redirect_to_matcher(place):
    return redirect(place.matcher_progress_url())

@app.route('/filtered/<name_filter>/candidates/<osm_type>/<int:osm_id>')
def candidates_with_filter(name_filter, osm_type, osm_id):
    g.filter = name_filter.replace('_', ' ')
    return candidates(osm_type, osm_id)

@app.route('/wikidata/<osm_type>/<int:osm_id>')
def wikidata_page(osm_type, osm_id):
    place = Place.get_or_abort(osm_type, osm_id)

    full_count = place.items_with_candidates_count()

    return render_template('wikidata_query.html',
                           place=place,
                           tab_pages=tab_pages,
                           osm_id=osm_id,
                           full_count=full_count)

@app.route('/overpass/<osm_type>/<int:osm_id>')
def overpass_query(osm_type, osm_id):
    place = Place.get_or_abort(osm_type, osm_id)

    full_count = place.items_with_candidates_count()

    return render_template('overpass.html',
                           place=place,
                           tab_pages=tab_pages,
                           osm_id=osm_id,
                           full_count=full_count)

@app.route('/close_changeset/<osm_type>/<int:osm_id>', methods=['POST'])
def close_changeset(osm_type, osm_id):
    Place.get_or_abort(osm_type, osm_id)

    osm_backend, auth = get_backend_and_auth()

    changeset_id = request.form['changeset_id']
    update_count = request.form['update_count']

    if really_save:
        osm_backend.request(osm_api_base + '/changeset/{}/close'.format(changeset_id),
                            method='PUT',
                            auth=auth,
                            headers=user_agent_headers())

        change = Changeset.query.get(changeset_id)
        change.update_count = update_count

        database.session.commit()

        # mail.announce_change(change)

    return Response('done', mimetype='text/plain')

@app.route('/open_changeset/<osm_type>/<int:osm_id>', methods=['POST'])
def open_changeset(osm_type, osm_id):
    place = Place.get_or_abort(osm_type, osm_id)

    osm_backend, auth = get_backend_and_auth()

    comment = request.form['comment']
    changeset = new_changeset(comment)

    if not really_save:
        return Response(changeset.id, mimetype='text/plain')

    try:
        r = osm_backend.request(osm_api_base + '/changeset/create',
                                method='PUT',
                                data=changeset.encode('utf-8'),
                                auth=auth,
                                headers=user_agent_headers())
    except requests.exceptions.HTTPError as e:
        mail.error_mail('error creating changeset: ' + place.name, changeset, e.response)
        return Response('error', mimetype='text/plain')
    changeset_id = r.text.strip()
    if not changeset_id.isdigit():
        mail.open_changeset_error(place, changeset, r)
        return Response('error', mimetype='text/plain')

    change = Changeset(id=changeset_id,
                       place=place,
                       created=func.now(),
                       comment=comment,
                       update_count=0,
                       user=g.user)

    database.session.add(change)
    database.session.commit()

    return Response(changeset_id, mimetype='text/plain')

def get_backend_and_auth():
    if not really_save:
        return None, None

    user = g.user
    assert user.is_authenticated

    social_user = user.social_auth.one()
    osm_backend = social_user.get_backend_instance()
    auth = osm_backend.oauth_auth(social_user.access_token)

    return osm_backend, auth

def save_timing(name, t0):
    timing = Timing(start=t0,
                    path=request.full_path,
                    name=name,
                    seconds=time() - t0)
    database.session.add(timing)

@app.route('/post_tag/<osm_type>/<int:osm_id>/Q<int:item_id>', methods=['POST'])
def post_tag(osm_type, osm_id, item_id):
    changeset_id = request.form['changeset_id']

    t0 = time()
    osm_backend, auth = get_backend_and_auth()
    save_timing('backend and auth', t0)

    wikidata_id = 'Q{:d}'.format(item_id)

    t0 = time()
    osm = ItemCandidate.query.filter_by(item_id=item_id, osm_type=osm_type, osm_id=osm_id).one_or_none()
    save_timing('get candidate', t0)

    if not osm:
        database.session.commit()
        return Response('not found', mimetype='text/plain')

    url = '{}/{}/{}'.format(osm_api_base, osm_type, osm_id)
    t0 = time()
    r = requests.get(url, headers=user_agent_headers())
    content = r.content
    save_timing('OSM API get', t0)
    if b'wikidata' in content:
        root = etree.fromstring(content)
        existing = root.find('.//tag[@k="wikidata"]')
        if existing is not None and really_save:
            osm.tags['wikidata'] = existing.get('v')
            flag_modified(osm, 'tags')
        database.session.commit()
        return Response('already tagged', mimetype='text/plain')

    if r.status_code == 410 or r.content == b'':
        database.session.commit()
        return Response('deleted', mimetype='text/plain')

    t0 = time()
    root = etree.fromstring(r.content)
    tag = etree.Element('tag', k='wikidata', v=wikidata_id)
    root[0].set('changeset', changeset_id)
    root[0].append(tag)
    save_timing('build tree', t0)

    element_data = etree.tostring(root).decode('utf-8')
    if really_save:
        t0 = time()
        try:
            r = osm_backend.request(url,
                                    method='PUT',
                                    data=element_data,
                                    auth=auth,
                                    headers=user_agent_headers())
        except requests.exceptions.HTTPError as e:
            mail.error_mail('error saving element', element_data, e.response)
            database.session.commit()
            return Response('save error', mimetype='text/plain')
        if not r.text.strip().isdigit():
            database.session.commit()
            return Response('save error', mimetype='text/plain')
        save_timing('add tag via OSM API', t0)

    t0 = time()
    if really_save:
        osm.tags['wikidata'] = wikidata_id
        flag_modified(osm, 'tags')

    if changeset_id:
        change = Changeset.query.get(changeset_id)
        change.update_count = change.update_count + 1
    save_timing('update database', t0)

    database.session.commit()

    return Response('done', mimetype='text/plain')

def do_add_tags(place, table):
    osm_backend, auth = get_backend_and_auth()

    comment = request.form['comment']
    changeset = new_changeset(comment)

    r = osm_backend.request(osm_api_base + '/changeset/create',
                            method='PUT',
                            data=changeset,
                            auth=auth,
                            headers=user_agent_headers())
    changeset_id = r.text.strip()
    update_count = 0

    for item, osm in table:
        wikidata_id = 'Q{:d}'.format(item.item_id)
        url = '{}/{}/{}'.format(osm_api_base, osm.osm_type, osm.osm_id)
        r = requests.get(url, headers=user_agent_headers())
        if 'wikidata' in r.text:  # done already
            print('skip:', wikidata_id)
            continue

        if r.status_code == 410 or r.content == b'':
            continue  # element has been deleted

        root = etree.fromstring(r.content)
        tag = etree.Element('tag', k='wikidata', v=wikidata_id)
        root[0].set('changeset', changeset_id)
        root[0].append(tag)

        element_data = etree.tostring(root).decode('utf-8')
        r = osm_backend.request(url,
                                method='PUT',
                                data=element_data,
                                auth=auth,
                                headers=user_agent_headers())
        assert(r.text.strip().isdigit())

        osm.tags['wikidata'] = wikidata_id
        flag_modified(osm, 'tags')
        database.session.commit()
        database.session.expire(osm)
        assert osm.tags['wikidata'] == wikidata_id
        update_count += 1

    osm_backend.request(osm_api_base + '/changeset/{}/close'.format(changeset_id),
                        method='PUT',
                        auth=auth,
                        headers=user_agent_headers())

    change = Changeset(id=changeset_id,
                       place=place,
                       created=func.now(),
                       comment=comment,
                       update_count=update_count,
                       user=g.user)

    database.session.add(change)
    database.session.commit()

    mail.announce_change(change)

    return update_count

@app.route('/update_tags/<osm_type>/<int:osm_id>', methods=['POST'])
def update_tags(osm_type, osm_id):
    place = Place.get_or_abort(osm_type, osm_id)

    candidates = []
    for item in place.items_with_candidates():
        candidates += item.candidates.all()

    elements = overpass.get_tags(candidates)

    for e in elements:
        for c in ItemCandidate.query.filter_by(osm_id=e['id'],
                                               osm_type=e['type']):
            if 'tags' in e:  # FIXME do something clever like delete the OSM candidate
                c.tags = e['tags']
    database.session.commit()

    flash('tags updated')

    return redirect(place.candidates_url())

@app.route('/add_tags/<osm_type>/<int:osm_id>', methods=['POST'])
def add_tags(osm_type, osm_id):
    place = Place.get_or_abort(osm_type, osm_id)

    include = request.form.getlist('include')
    items = Item.query.filter(Item.item_id.in_([i[1:] for i in include])).all()

    table = [(item, match['candidate'])
             for item, match in matcher.filter_candidates_more(items, bad=get_bad(items))
             if 'candidate' in match]

    items = [{'row_id': '{:s}-{:s}-{:d}'.format(i.qid, c.osm_type, c.osm_id),
              'qid': i.qid,
              'osm_type': c.osm_type,
              'osm_id': c.osm_id,
              'description': '{} {}: adding wikidata={}'.format(c.osm_type, c.osm_id, i.qid),
              'post_tag_url': url_for('.post_tag',
                                      item_id=i.item_id,
                                      osm_id=c.osm_id,
                                      osm_type=c.osm_type)} for i, c in table]

    if False and request.form.get('confirm') == 'yes':
        update_count = do_add_tags(place, table)
        flash('{:,d} wikidata tags added to OpenStreetMap'.format(update_count))
        return redirect(place.candidates_url())

    return render_template('add_tags.html',
                           place=place,
                           osm_id=osm_id,
                           items=items,
                           table=table)

@app.route('/places/<name>')
def place_redirect(name):
    place = Place.query.filter(Place.state.in_('ready', 'complete'),
                               Place.display_name.ilike(name + '%')).first()
    if not place:
        abort(404)
    return redirect(place.candidates_url())

def get_bad_matches(place):
    q = (database.session
                 .query(ItemCandidate.item_id,
                        ItemCandidate.osm_type,
                        ItemCandidate.osm_id)
                 .join(BadMatch).distinct())

    return set(tuple(row) for row in q)


@app.route('/candidates/<osm_type>/<int:osm_id>')
def candidates(osm_type, osm_id):
    place = Place.get_or_abort(osm_type, osm_id)
    multiple_only = bool(request.args.get('multiple'))

    if place.state == 'overpass_error':
        error = open(place.overpass_filename).read()
        return render_template('candidates.html',
                               overpass_error=error,
                               place=place)

    if place.state not in ('ready', 'complete'):
        return redirect_to_matcher(place)

    multiple_match_count = place.items_with_multiple_candidates().count()

    if multiple_only:
        item_ids = [i[0] for i in place.items_with_multiple_candidates()]
        if not item_ids:
            items = Item.query.filter(0 == 1)
        else:
            items = Item.query.filter(Item.item_id.in_(item_ids))
    else:
        items = place.items_with_candidates()

    items = [item for item in items
             if all('wikidata' not in c.tags for c in item.candidates)]

    full_count = len(items)
    multiple_match_count = sum(1 for item in items if item.candidates.count() > 1)

    filtered = {item.item_id: match
                for item, match in matcher.filter_candidates_more(items, bad=get_bad(items))}

    filter_okay = any('candidate' in m for m in filtered.values())

    upload_okay = any('candidate' in m for m in filtered.values()) and g.user.is_authenticated
    bad_matches = get_bad_matches(place)

    return render_template('candidates.html',
                           place=place,
                           osm_id=osm_id,
                           filter_okay=filter_okay,
                           upload_okay=upload_okay,
                           tab_pages=tab_pages,
                           multiple_only=multiple_only,
                           filtered=filtered,
                           bad_matches=bad_matches,
                           full_count=full_count,
                           multiple_match_count=multiple_match_count,
                           candidates=items)

def get_place(osm_type, osm_id):
    place = Place.get_or_abort(osm_type, osm_id)

    if place.state not in ('ready', 'complete'):
        return redirect_to_matcher(place)

    return place

@app.route('/no_match/<osm_type>/<int:osm_id>')
def no_match(osm_type, osm_id):
    place = get_place(osm_type, osm_id)
    if not isinstance(place, Place):
        return place

    full_count = place.items_with_candidates_count()

    items_without_matches = place.items_without_candidates()

    return render_template('no_match.html',
                           place=place,
                           osm_id=osm_id,
                           tab_pages=tab_pages,
                           items_without_matches=items_without_matches,
                           full_count=full_count)

@app.route('/already_tagged/<osm_type>/<int:osm_id>')
def already_tagged(osm_type, osm_id):
    place = get_place(osm_type, osm_id)
    if not isinstance(place, Place):
        return place

    items = [item for item in place.items_with_candidates()
             if any('wikidata' in c.tags for c in item.candidates)]

    return render_template('already_tagged.html',
                           place=place,
                           osm_id=osm_id,
                           tab_pages=tab_pages,
                           items=items)

# disable matcher for nodes, it isn't finished
# @app.route('/matcher/node/<int:osm_id>')
def node_is_in(osm_id):
    place = Place.query.filter_by(osm_type='node', osm_id=osm_id).one_or_none()
    if not place:
        abort(404)

    oql = '''[out:json][timeout:180];
node({});
is_in->.a;
(way(pivot.a); rel(pivot.a););
out bb tags;
'''.format(osm_id)

    reply = json.load(open('sample/node_is_in.json'))

    return render_template('node_is_in.html', place=place, oql=oql, reply=reply)

@app.route('/refresh/<osm_type>/<int:osm_id>', methods=['GET', 'POST'])
def refresh_place(osm_type, osm_id):
    if osm_type not in {'way', 'relation'}:
        abort(404)
    place = Place.query.filter_by(osm_type=osm_type, osm_id=osm_id).one_or_none()
    if not place:
        abort(404)
    if place.state not in ('ready', 'complete'):
        return redirect_to_matcher(place)

    if request.method != 'POST':  # confirm
        return render_template('refresh.html', place=place)

    place.move_overpass_to_backup()
    place.state = 'refresh'

    engine = database.session.bind
    for t in database.get_tables():
        if not t.startswith(place.prefix):
            continue
        engine.execute('drop table if exists {}'.format(t))
    engine.execute('commit')
    database.session.commit()

    expect = [place.prefix + '_' + t for t in ('line', 'point', 'polygon')]
    tables = database.get_tables()
    assert not any(t in tables for t in expect)

    return redirect_to_matcher(place)

def get_existing(sort, name_filter):
    q = Place.query.filter(Place.state.isnot(None), Place.osm_type != 'node')
    if name_filter:
        q = q.filter(Place.display_name.ilike('%' + name_filter + '%'))
    if sort == 'name':
        return q.order_by(Place.display_name)
    if sort == 'area':
        return q.order_by(Place.area)

    existing = q.all()
    if sort == 'match':
        return sorted(existing, key=lambda p: (p.items_with_candidates_count() or 0))
    if sort == 'ratio':
        return sorted(existing, key=lambda p: (p.match_ratio or 0))
    if sort == 'item':
        return sorted(existing, key=lambda p: p.items.count())

    return q

<<<<<<< HEAD
def get_top_existing():
    cols = [Place.place_id, Place.display_name, Place.area, Place.state,
            Place.candidate_count, Place.item_count]
    c = func.count(Changeset.place_id)

    q = (Place.query.filter(Place.state.in_(['ready', 'refresh']),
                            Place.area > 0,
                            Place.candidate_count > 4)
                    .options(load_only(*cols))
                    .outerjoin(Changeset)
                    .group_by(*cols)
                    .having(c == 0)
                    .order_by((Place.item_count / Place.area).desc()))
    return q[:30]

=======
>>>>>>> 8d4914bc
def sort_link(order):
    args = request.view_args.copy()
    args['sort'] = order
    return url_for(request.endpoint, **args)

def update_search_results(results):
    need_commit = False
    for hit in results:
        if not ('osm_type' in hit and 'osm_id' in hit and 'geotext' in hit):
            continue
        p = Place.query.filter_by(osm_type=hit['osm_type'],
                                  osm_id=hit['osm_id']).one_or_none()
        if p and p.place_id != hit['place_id']:
            p.update_from_nominatim(hit)
            need_commit = True
        elif not p:
            p = Place.query.get(hit['place_id'])
            if p:
                p.update_from_nominatim(hit)
            else:
                p = Place.from_nominatim(hit)
                database.session.add(p)
            need_commit = True
    if need_commit:
        database.session.commit()

def add_hit_place_detail(hit):
    if not ('osm_type' in hit and 'osm_id' in hit):
        return
    p = Place.query.filter_by(osm_type=hit['osm_type'],
                              osm_id=hit['osm_id']).one_or_none()
    if p:
        hit['place'] = p
        if p.area:
            hit['area'] = p.area_in_sq_km

@app.route("/search")
def search_results():
    q = request.args.get('q') or ''
    if not q:
        return render_template('results_page.html', results=[], q=q)

    m = re_qid.match(q.strip())
    if m:
        return redirect(url_for('item_page', wikidata_id=m.group(1)[1:]))

    try:
        results = nominatim.lookup(q)
    except nominatim.SearchError:
        message = 'nominatim API search error'
        return render_template('error_page.html', message=message)

    update_search_results(results)

    for hit in results:
        add_hit_place_detail(hit)

    return render_template('results_page.html', results=results, q=q)

@region.cache_on_arguments()
def get_place_cards():
    return render_template('top_places.html', existing=get_top_existing())

@app.route('/')
def index():
    q = request.args.get('q')
    if q:
        return redirect(url_for('search_results', q=q))

    if 'filter' in request.args:
        arg_filter = request.args['filter'].strip().replace(' ', '_')
        if arg_filter:
            return redirect(url_for('saved_with_filter', name_filter=arg_filter))
        else:
            return redirect(url_for('saved_places'))

    return render_template('index.html', place_cards=get_place_cards())

@app.route('/criteria')
def criteria_page():
    entity_types = matcher.load_entity_types()

    taginfo = get_taginfo(entity_types)

    for t in entity_types:
        t.setdefault('name', t['cats'][0].replace(' by country', ''))
        for tag in t['tags']:
            if '=' not in tag:
                continue
            image = taginfo.get(tag, {}).get('image')
            if image:
                t['image'] = image
                break

    entity_types.sort(key=lambda t: t['name'].lower())

    cat_counts = {cat.name: cat.page_count for cat in Category.query}

    return render_template('criteria.html',
                           entity_types=entity_types,
                           cat_counts=cat_counts,
                           taginfo=taginfo)

@app.route('/filtered/<name_filter>')
def saved_with_filter(name_filter):
    g.filter = name_filter.replace('_', ' ')
    return saved_places()

@region.cache_on_arguments()
def get_place_tbody(sort):
    return render_template('place_tbody.html', existing=get_existing(sort, None))

@app.route('/places')
def saved_places():
    if 'filter' in request.args:
        arg_filter = request.args['filter'].strip().replace(' ', '_')
        if arg_filter:
            return redirect(url_for('saved_with_filter', name_filter=arg_filter))
        else:
            return redirect(url_for('saved_places'))

    sort = request.args.get('sort') or 'name'
    name_filter = g.get('filter') or None

    if name_filter:
        place_tbody = render_template('place_tbody.html',
                                      existing=get_existing(sort, name_filter))
    else:
        place_tbody = get_place_tbody(sort)

    return render_template('saved.html', place_tbody=place_tbody, sort_link=sort_link)

@app.route("/documentation")
def documentation():
    return redirect('https://github.com/EdwardBetts/osm-wikidata/blob/master/README.md')

@app.route('/changes')
def changesets():
    q = Changeset.query.filter(Changeset.update_count > 0).order_by(Changeset.id.desc())

    page = get_int_arg('page') or 1
    per_page = 50
    pager = Pagination(page, per_page, q.count())

    return render_template('changesets.html', objects=pager.slice(q), pager=pager)

def api_overpass_error(data, error):
    data['error'] = error
    data['response'] = 'error'
    response = jsonify(data)
    response.headers.add('Access-Control-Allow-Origin', '*')
    return response

def api_osm_list(existing, found):
    osm = []
    osm_lookup = {}
    for i in existing:
        index = (i['type'], i['id'])
        i['existing'] = True
        i['match'] = False
        osm.append(i)
        osm_lookup[index] = i
    for i in found:
        index = (i['type'], i['id'])
        if index in osm_lookup:
            osm_lookup[index]['match'] = True
            continue
        i['match'] = True
        i['existing'] = False
        osm.append(i)
    return osm

@app.route('/api/1/item/Q<int:wikidata_id>')
def api_item_match(wikidata_id):
    '''API call: find matches for Wikidata item

    Optional parameter: radius (in metres)
    '''

    qid = 'Q' + str(wikidata_id)
    entity = wikidata.WikidataItem.retrieve_item(qid)
    if not entity:
        abort(404)

    entity.remove_badges()  # don't need badges in API response

    wikidata_names = entity.names
    entity.trim_location_from_names(wikidata_names)
    entity.report_broken_wikidata_osm_tags()

    criteria = entity.criteria()

    item = Item.query.get(wikidata_id)
    if item:  # add criteria from the Item object
        criteria |= item.criteria

    criteria = wikidata.flatten_criteria(criteria)

    radius = get_radius()
    data = {
        'wikidata': {
            'item': qid,
            'labels': entity.labels,
            'aliases': entity.aliases,
            'sitelinks': entity.sitelinks,
        },
        'search': {
            'radius': radius,
            'criteria': sorted(criteria),
        },
        'found_matches': False,
    }

    if not entity.has_coords:
        return api_overpass_error(data, 'no coordinates')

    lat, lon = entity.coords
    data['wikidata']['lat'] = lat
    data['wikidata']['lon'] = lon

    oql = entity.get_oql(criteria, radius)

    try:
        existing = overpass.get_existing(qid)
    except overpass.RateLimited:
        return api_overpass_error(data, 'overpass rate limited')
    except overpass.Timeout:
        return api_overpass_error(data, 'overpass timeout')

    found = []
    if criteria:
        try:
            overpass_reply = overpass.item_query(oql, qid, radius)
        except overpass.RateLimited:
            return api_overpass_error(data, 'overpass rate limited')
        except overpass.Timeout:
            return api_overpass_error(data, 'overpass timeout')

        endings = matcher.get_ending_from_criteria({i.partition(':')[2] for i in criteria})
        found = [element for element in overpass_reply
                 if check_for_match(element['tags'], wikidata_names, endings=endings)]

    osm = api_osm_list(existing, found)

    for i in osm:
        coords = operator.itemgetter('lat', 'lon')(i.get('center', i))
        i['distance'] = int(distance(coords, (lat, lon)).m);

    data['response'] = 'ok'
    data['found_matches'] = bool(found)
    data['osm'] = osm

    response = jsonify(data)
    response.headers.add('Access-Control-Allow-Origin', '*')
    return response

@app.route('/browse/Q<int:item_id>')
def browse_page(item_id):
    qid = 'Q{}'.format(item_id)

    return render_template('browse.html',
                           qid=qid,
                           rows=wikidata.next_level_places(qid))

@region.cache_on_arguments()
def get_tag_list(sort):
    count = func.count(distinct(Item.item_id))
    order_by = ([count, ItemTag.tag_or_key] if sort == 'count' else [ItemTag.tag_or_key])
    q = (database.session.query(ItemTag.tag_or_key, func.count(distinct(Item.item_id)))
                         .join(Item)
                         .join(ItemCandidate)
                         # .filter(ItemTag.tag_or_key == sub.c.tag_or_key)
                         .group_by(ItemTag.tag_or_key)
                         .order_by(*order_by))

    return [(tag, num) for tag, num in q]

@app.route('/tags')
def tag_list():
    q = get_tag_list(request.args.get('sort'))
    return render_template('tag_list.html', q=q)

@app.route('/tags/<tag_or_key>')
def tag_page(tag_or_key):
    sub = (database.session.query(Item.item_id)
              .join(ItemTag)
              .join(ItemCandidate)
              .filter(ItemTag.tag_or_key == tag_or_key)
              .group_by(Item.item_id)
              .subquery())

    q = Item.query.filter(Item.item_id == sub.c.item_id)

    return render_template('tag_page.html', tag_or_key=tag_or_key, q=q)

@app.route('/bad_match/Q<int:item_id>/<osm_type>/<int:osm_id>', methods=['POST'])
def bad_match(item_id, osm_type, osm_id):
    comment = request.form.get('comment') or None

    bad = BadMatch(item_id=item_id,
                   osm_type=osm_type,
                   osm_id=osm_id,
                   comment=comment,
                   user=g.user)

    database.session.add(bad)
    database.session.commit()
    return Response('saved', mimetype='text/plain')

@app.route('/detail/Q<int:item_id>/<osm_type>/<int:osm_id>', methods=['GET', 'POST'])
def match_detail(item_id, osm_type, osm_id):
    osm = (ItemCandidate.query
                        .filter_by(item_id=item_id, osm_type=osm_type, osm_id=osm_id)
                        .one_or_none())
    if not osm:
        abort(404)

    item = osm.item

    qid = 'Q' + str(item_id)
    wikidata_names = dict(wikidata.names_from_entity(item.entity))
    lat, lon = item.coords()
    assert lat is not None and lon is not None

    return render_template('match_detail.html',
                           item=item,
                           osm=osm,
                           category_map=item.category_map,
                           qid=qid,
                           lat=lat,
                           lon=lon,
                           wikidata_names=wikidata_names,
                           entity=item.entity)

@app.route('/Q<int:wikidata_id>')
def item_page(wikidata_id):
    item = Item.query.get(wikidata_id)

    qid = 'Q' + str(wikidata_id)
    if item and item.entity:
        entity = wikidata.WikidataItem(qid, item.entity)
    else:
        entity = wikidata.WikidataItem.retrieve_item(qid)

    if not entity:
        abort(404)

    wikidata_names = entity.names

    if not item:
        entity.trim_location_from_names(wikidata_names)
    entity.report_broken_wikidata_osm_tags()

    sitelinks = entity.get_sitelinks()
    lat, lon = entity.coords

    osm_keys = entity.osm_keys
    wikidata_osm_tags = wikidata.parse_osm_keys(osm_keys)
    entity.report_broken_wikidata_osm_tags()

    criteria = entity.criteria()

    if item:  # add criteria from the Item object
        criteria |= item.criteria

    if item and item.candidates:
        filtered = {item.item_id: candidate
                    for item, candidate in matcher.filter_candidates_more([item])}
    else:
        filtered = {}

    category_map = item.category_map if item else None
    if lat is None or lon is None or not criteria:

        return render_template('item_page.html',
                               item=item,
                               entity=entity,
                               wikidata_names=wikidata_names,
                               wikidata_query=entity.osm_key_query(),
                               wikidata_osm_tags=wikidata_osm_tags,
                               criteria=criteria,
                               category_map=category_map,
                               sitelinks=sitelinks,
                               filtered=filtered,
                               qid=qid,
                               lat=lat,
                               lon=lon,
                               osm_keys=osm_keys)

    criteria = wikidata.flatten_criteria(criteria)

    radius = get_radius()
    oql = entity.get_oql(criteria, radius)
    if item:
        overpass_reply = []
    else:
        try:
            overpass_reply = overpass.item_query(oql, qid, radius)
        except overpass.RateLimited:
            return render_template('error_page.html',
                                   message='Overpass rate limit exceeded')
        except overpass.Timeout:
            return render_template('error_page.html',
                                   message='Overpass timeout')

    endings = matcher.get_ending_from_criteria({i.partition(':')[2] for i in criteria})

    found = []
    for element in overpass_reply:
        m = check_for_match(element['tags'], wikidata_names, endings=endings)
        if m:
            element['key'] = '{0[type]:s}_{0[id]:d}'.format(element)
            found.append((element, m))

    upload_option = False
    if g.user.is_authenticated:
        if item:
            upload_option = any(not c.wikidata_tag for c in item.candidates)
            q = database.session.query(BadMatch.item_id).filter(BadMatch.item_id == item.item_id)
            if q.count():
                upload_option = False
        elif found:
            upload_option = any('wikidata' not in c['tags'] for c, _ in found)

    category_map = item.category_map if item else None

    return render_template('item_page.html',
                           item=item,
                           wikidata_names=wikidata_names,
                           wikidata_query=entity.osm_key_query(),
                           entity=entity,
                           wikidata_osm_tags=wikidata_osm_tags,
                           overpass_reply=overpass_reply,
                           category_map=category_map,
                           criteria=criteria,
                           sitelinks=sitelinks,
                           upload_option=upload_option,
                           filtered=filtered,
                           oql=oql,
                           qid=qid,
                           lat=lat,
                           lon=lon,
                           found=found,
                           osm_keys=osm_keys)

@app.route('/space')
def space():
    overpass_dir = app.config['OVERPASS_DIR']
    files = [{'file': f, 'size': f.stat().st_size} for f in os.scandir(overpass_dir) if '_' not in f.name and f.name.endswith('.xml')]
    files.sort(key=lambda f: f['size'], reverse=True)
    files = files[:200]

    place_lookup = {int(f['file'].name[:-4]): f for f in files}
    # q = Place.query.outerjoin(Changeset).filter(Place.place_id.in_(place_lookup.keys())).add_columns(func.count(Changeset.id))
    q = (database.session.query(Place, func.count(Changeset.id))
                         .outerjoin(Changeset)
                         .filter(Place.place_id.in_(place_lookup.keys()))
                         .options(load_only(Place.place_id, Place.display_name, Place.state))
                         .group_by(Place.place_id, Place.display_name, Place.state))
    for place, num in q:
        place_id = place.place_id
        place_lookup[place_id]['place'] = place
        place_lookup[place_id]['changesets'] = num

    return render_template('space.html', files=files)

@app.route('/db_space')
def db_space():
    rows = database.get_big_table_list()
    items = []
    for place_id, size, display_name, state, changeset_count in rows:
        items.append({
            'place_id': place_id,
            'size': size,
            'display_name': display_name,
            'state': state,
            'changesets': changeset_count
        })

    return render_template('db_space.html', items=items)

@app.route('/delete/<int:place_id>', methods=['POST', 'DELETE'])
@login_required
def delete_place(place_id):
    overpass_dir = app.config['OVERPASS_DIR']
    to_next = request.args.get('next', 'space')
    place = Place.query.get(place_id)

    engine = database.session.bind
    for t in database.get_tables():
        if not t.startswith(place.prefix):
            continue
        engine.execute('drop table if exists {}'.format(t))
    engine.execute('commit')

    for f in os.listdir(overpass_dir):
        if not any(f.startswith(str(place_id) + end) for end in ('_', '.')):
            continue
        os.remove(os.path.join(overpass_dir, f))

    flash('{} deleted'.format(place.display_name))
    return redirect(url_for(to_next))<|MERGE_RESOLUTION|>--- conflicted
+++ resolved
@@ -765,24 +765,6 @@
 
     return q
 
-<<<<<<< HEAD
-def get_top_existing():
-    cols = [Place.place_id, Place.display_name, Place.area, Place.state,
-            Place.candidate_count, Place.item_count]
-    c = func.count(Changeset.place_id)
-
-    q = (Place.query.filter(Place.state.in_(['ready', 'refresh']),
-                            Place.area > 0,
-                            Place.candidate_count > 4)
-                    .options(load_only(*cols))
-                    .outerjoin(Changeset)
-                    .group_by(*cols)
-                    .having(c == 0)
-                    .order_by((Place.item_count / Place.area).desc()))
-    return q[:30]
-
-=======
->>>>>>> 8d4914bc
 def sort_link(order):
     args = request.view_args.copy()
     args['sort'] = order
