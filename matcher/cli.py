--- conflicted
+++ resolved
@@ -248,7 +248,8 @@
 
     print('do match')
     place.do_match()
-<<<<<<< HEAD
+    print(place.state, place.display_name)
+    print('https://osm.wikidata.link/candidates/{place.osm_type}/{place.osm_id}'.format(place=place))
 
 @app.cli.command()
 @click.argument('place_identifier')
@@ -270,8 +271,4 @@
     if chunk_count == 2:
         pprint([i['bbox'] for i in place.chunk4()])
     if chunk_count == 3:
-        pprint([i['bbox'] for i in place.chunk9()])
-=======
-    print(place.state, place.display_name)
-    print('https://osm.wikidata.link/candidates/{place.osm_type}/{place.osm_id}'.format(place=place))
->>>>>>> 666392fb
+        pprint([i['bbox'] for i in place.chunk9()])