from flask import render_template
from .view import app, get_top_existing, get_existing
from .model import Item, Changeset, get_bad
from .place import Place
<<<<<<< HEAD
from . import database, mail, matcher, nominatim, wikidata
=======
from . import database, mail, matcher, nominatim, utils, netstring
>>>>>>> ba66211b
from datetime import datetime, timedelta
from tabulate import tabulate
from sqlalchemy import inspect, func
from time import time, sleep
from pprint import pprint
import json
import click
import socket

def get_place(place_identifier):
    if place_identifier.isdigit():
        return Place.query.get(place_identifier)
    else:
        osm_type, osm_id = place_identifier.split('/')
        return Place.get_by_osm(osm_type, osm_id)

@app.cli.command()
def mail_recent():
    app.config.from_object('config.default')
    database.init_app(app)

    app.config['SERVER_NAME'] = 'osm.wikidata.link'
    ctx = app.test_request_context()
    ctx.push()  # to make url_for work

    # this works if run from cron once per hour
    # better to report new items since last run
    since = datetime.now() - timedelta(hours=1)

    q = (Changeset.query.filter(Changeset.update_count > 0,
                                Changeset.created > since)
                        .order_by(Changeset.id.desc()))

    template = '''
user: {change.user.username}
name: {name}
page: {url}
items: {change.update_count}
comment: {change.comment}

https://www.openstreetmap.org/changeset/{change.id}
'''

    total_items = 0
    body = ''
    for change in q:
        place = change.place
        if not place:
            continue
        url = place.candidates_url(_external=True, _scheme='https')
        body += template.format(name=place.display_name, url=url, change=change)
        total_items += change.update_count

    if total_items > 0:
        subject = 'tags added: {} changesets / {} objects'
        mail.send_mail(subject.format(q.count(), total_items), body)

    ctx.pop()

@app.cli.command()
def show_big_tables():
    app.config.from_object('config.default')
    database.init_app(app)
    for row in database.get_big_table_list():
        print(row)

@app.cli.command()
def recent():
    app.config.from_object('config.default')
    database.init_app(app)
    q = (Changeset.query.filter(Changeset.update_count > 0)
                        .order_by(Changeset.id.desc()))

    rows = [(obj.created.strftime('%F %T'),
             obj.user.username,
             obj.update_count,
             obj.place.name_for_changeset) for obj in q.limit(25)]
    print(tabulate(rows,
                   headers=['when', 'who', '#', 'where'],
                   tablefmt='simple'))

@app.cli.command()
def top():
    app.config.from_object('config.default')
    database.init_app(app)
    top_places = get_top_existing()
    headers = ['id', 'name', 'candidates', 'items', 'changesets']

    places = []
    for p, changeset_count in top_places:
        name = p.display_name
        if len(name) > 60:
            name = name[:56] + ' ...'
        places.append((p.place_id,
                       name,
                       p.candidate_count,
                       p.item_count,
                       changeset_count))

    print(tabulate(places,
                   headers=headers,
                   tablefmt='simple'))

def object_as_dict(obj):
    return {c.key: getattr(obj, c.key) for c in inspect(obj).mapper.column_attrs}

@app.cli.command()
def dump():
    app.config.from_object('config.default')
    database.init_app(app)

    place_ids = [int(line[:-1]) for line in open('top_place_ids')]

    q = Place.query.filter(Place.place_id.in_(place_ids)).add_columns(func.ST_AsText(Place.geom))

    for place, geom in q:
        d = object_as_dict(place)
        d['geom'] = geom
        print(d)

@app.cli.command()
@click.argument('place_identifier')
def place(place_identifier):
    app.config.from_object('config.default')
    database.init_app(app)

    place = get_place(place_identifier)

    fields = ['place_id', 'osm_type', 'osm_id', 'display_name',
              'category', 'type', 'place_rank', 'icon', 'south', 'west',
              'north', 'east', 'extratags',
              'item_count', 'candidate_count', 'state', 'override_name',
              'lat', 'lon', 'added']

    t0 = time()
    items = place.items_with_candidates()
    items = [item for item in items
             if all('wikidata' not in c.tags for c in item.candidates)]

    filtered = {item.item_id: match
                for item, match in matcher.filter_candidates_more(items, bad=get_bad(items))}

    max_field_len = max(len(f) for f in fields)

    for f in fields:
        print('{:{}s}  {}'.format(f + ':', max_field_len + 1, getattr(place, f)))

    print()
    print('filtered:', len(filtered))

    print('{:1f}'.format(time() - t0))

@app.cli.command()
def mark_as_complete():
    app.config.from_object('config.default')
    database.init_app(app)

    q = (Place.query.join(Changeset)
                    .filter(Place.state == 'ready', Place.candidate_count > 4)
                    .order_by((Place.item_count / Place.area).desc())
                    .limit(100))

    for p in q:
        items = p.items_with_candidates()
        items = [item for item in items
                 if all('wikidata' not in c.tags for c in item.candidates)]

        filtered = {item.item_id: match
                    for item, match in matcher.filter_candidates_more(items, bad=get_bad(items))}

        if len(filtered) == 0:
            p.state = 'complete'
            database.session.commit()
            print(len(filtered), p.display_name, '(updated)')
        else:
            print(len(filtered), p.display_name)

@app.cli.command()
@click.argument('q')
def nominatim_lookup(q):
    app.config.from_object('config.default')  # need the admin email address
    # result = nominatim.lookup_with_params(q=q, polygon_text=0)
    result = nominatim.lookup_with_params(q=q)
    print(json.dumps(result, indent=2))

@app.cli.command()
def refresh_address():
    app.config.from_object('config.default')  # need the admin email address
    database.init_app(app)

    for place in Place.query.filter(Place.state == 'ready'):
        if isinstance(place.address, list):
            continue

        if not place.address.get('country'):
            print('country missing:', place.display_name)
            continue

        print(place.place_id, place.display_name)
        continue
        print('http://nominatim.openstreetmap.org/details.php?osmtype={}&osmid={}'.format(place.osm_type[0].upper(), place.osm_id))
        first_parts = place.display_name.split(', ', 1)[:-1]
        print(place.address)
        # q = ', '.join(first_parts + [place.address['country']])
        q = ', '.join(first_parts)
        print(q)
        # print()

        try:
            results = nominatim.lookup(q=q)
        except nominatim.SearchError as e:
            print(e.text)
            raise
        for hit in results:
            place_id = hit['place_id']
            place = Place.query.get(place_id)
            if 'osm_type' not in hit or 'osm_id' not in hit:
                continue

            if not place:
                place = (Place.query
                              .filter_by(osm_type=hit['osm_type'], osm_id=hit['osm_id'])
                              .one_or_none())
            if not place:
                print('not found: {hit[place_id]}  {hit[display_name]}'.format(hit=hit))
                continue
            place.update_from_nominatim(hit)

            print(hit['place_id'], list(hit['address'].items()))
        database.session.commit()

        print()
        sleep(10)

@app.cli.command()
@click.argument('place_identifier')
def run_matcher(place_identifier):
    app.config.from_object('config.default')
    database.init_app(app)

    print(place_identifier)
    place = get_place(place_identifier)

    print(place.display_name)
    print(place.state)

    print('do match')
    place.do_match()
    print(place.state, place.display_name)
    print('https://osm.wikidata.link/candidates/{place.osm_type}/{place.osm_id}'.format(place=place))

@app.cli.command()
@click.argument('place_identifier')
@click.argument('chunk_count')
def show_chunks(place_identifier, chunk_count):
    app.config.from_object('config.default')
    database.init_app(app)
    chunk_count = int(chunk_count)

    print(place_identifier)
    place = get_place(place_identifier)

    pprint(place.chunk_n(chunk_count))

    if chunk_count == 2:
        pprint([i['bbox'] for i in place.chunk4()])
    if chunk_count == 3:
        pprint([i['bbox'] for i in place.chunk9()])

@app.cli.command()
@click.argument('place_identifier')
<<<<<<< HEAD
@click.argument('qid')
def individual_match(place_identifier, qid):
    app.config.from_object('config.default')
    database.init_app(app)

    if place_identifier.isdigit():
        place = Place.query.get(place_identifier)
    else:
        osm_type, osm_id = place_identifier.split('/')
        place = Place.query.filter_by(osm_type=osm_type, osm_id=osm_id).one()

    item = Item.get_by_qid(qid)
    # entity = wikidata.WikidataItem(qid, item.entity)

    candidates = matcher.run_individual_match(place, item)
    pprint(candidates)

@app.cli.command()
@click.argument('since')
def match_since(since):
    app.config.from_object('config.default')
    database.init_app(app)

    q = Place.query.filter(~Place.state.is_(None), Place.added > since)
    print(q.count(), 'places')
    for place in q:
        print(place.state, place.display_name)
        place.do_match()
        print(place.state, place.display_name)
        print('https://osm.wikidata.link/candidates/{place.osm_type}/{place.osm_id}'.format(place=place))
        print()

@app.cli.command()
def place_page():
    app.config.from_object('config.default')
    database.init_app(app)

    with app.test_request_context('/'):
        sort = 'name'
        t0 = time()
        existing = get_existing(sort, None)
        tbody = render_template('place_tbody.html', existing=existing)
        seconds = time() - t0
        print('took: {:.0f} seconds'.format(seconds))
        # open('place_tbody.html', 'w').write(tbody)
=======
def polygons(place_identifier):
    app.config.from_object('config.default')
    database.init_app(app)

    print(place_identifier)
    place = get_place(place_identifier)

    chunk_size = utils.calc_chunk_size(place.area_in_sq_km)
    place_geojson = (database.session.query(func.ST_AsGeoJSON(Place.geom, 4))
                                     .filter(Place.place_id == place.place_id)
                                     .scalar())
    # print(place_geojson)
    for chunk in place.chunk_n(chunk_size):
        print(', '.join('{:.3f}'.format(i) for i in chunk))

        (ymin, ymax, xmin, xmax) = chunk

        clip = func.ST_Intersection(Place.geom,
                                    func.ST_MakeEnvelope(xmin, ymin, xmax, ymax))

        chunk_geojson = (database.session
                                 .query(func.ST_AsGeoJSON(clip, 4))
                                 .filter(Place.place_id == place.place_id)
                                 .scalar())

        print(chunk_geojson)

@app.cli.command()
@click.argument('place_identifier')
def srid(place_identifier):
    app.config.from_object('config.default')
    database.init_app(app)

    print(place_identifier)
    place = get_place(place_identifier)

    print(place.srid)


@app.cli.command()
@click.argument('place_identifier')
def add_to_queue(place_identifier):
    app.config.from_object('config.default')
    database.init_app(app)

    place = get_place(place_identifier)

    host, port = 'localhost', 6020
    sock = socket.create_connection((host, port))
    sock.setblocking(True)

    chunks = place.get_chunks()

    fields = ['place_id', 'osm_id', 'osm_type']
    msg = {
        'place': {f: getattr(place, f) for f in fields},
        'chunks': chunks,
    }

    netstring.write(sock, json.dumps(msg))
    reply = netstring.read(sock)
    print(reply)
    while True:
        from_network = netstring.read(sock)
        print('from network:', from_network)
        if from_network is None:
            break
        netstring.write(sock, 'ack')
    print('socket closed')

@app.cli.command()
def queue_sample_items():

    host, port = 'localhost', 6020
    sock = socket.create_connection((host, port))
    sock.setblocking(True)

    chunks = list(range(5))
    msg = {'place': {}, 'chunks': chunks, 'sample': True}

    netstring.write(sock, json.dumps(msg))
>>>>>>> ba66211b
<|MERGE_RESOLUTION|>--- conflicted
+++ resolved
@@ -2,11 +2,7 @@
 from .view import app, get_top_existing, get_existing
 from .model import Item, Changeset, get_bad
 from .place import Place
-<<<<<<< HEAD
-from . import database, mail, matcher, nominatim, wikidata
-=======
-from . import database, mail, matcher, nominatim, utils, netstring
->>>>>>> ba66211b
+from . import database, mail, matcher, nominatim, utils, netstring, wikidata
 from datetime import datetime, timedelta
 from tabulate import tabulate
 from sqlalchemy import inspect, func
@@ -278,7 +274,6 @@
 
 @app.cli.command()
 @click.argument('place_identifier')
-<<<<<<< HEAD
 @click.argument('qid')
 def individual_match(place_identifier, qid):
     app.config.from_object('config.default')
@@ -324,7 +319,9 @@
         seconds = time() - t0
         print('took: {:.0f} seconds'.format(seconds))
         # open('place_tbody.html', 'w').write(tbody)
-=======
+
+@app.cli.command()
+@click.argument('place_identifier')
 def polygons(place_identifier):
     app.config.from_object('config.default')
     database.init_app(app)
@@ -405,5 +402,4 @@
     chunks = list(range(5))
     msg = {'place': {}, 'chunks': chunks, 'sample': True}
 
-    netstring.write(sock, json.dumps(msg))
->>>>>>> ba66211b
+    netstring.write(sock, json.dumps(msg))