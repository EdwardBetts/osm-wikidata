<div>
<<<<<<< HEAD
  <form action="{{ url_for_index }}">
    <input name="q" size="65" value="{{ q }}">
=======
  <form action="{{ url_for('index') }}">
    search: <input name="q" size="60" value="{{ q }}">
>>>>>>> c66b23ed
    <input type="submit" value="find">
    <a href="{{ url_for_index }}">back to index</a>
    |
    <a href="{{ url_for('documentation') }}">documentation</a>
  </form>
</div>

<|MERGE_RESOLUTION|>--- conflicted
+++ resolved
@@ -1,11 +1,6 @@
 <div>
-<<<<<<< HEAD
   <form action="{{ url_for_index }}">
-    <input name="q" size="65" value="{{ q }}">
-=======
-  <form action="{{ url_for('index') }}">
     search: <input name="q" size="60" value="{{ q }}">
->>>>>>> c66b23ed
     <input type="submit" value="find">
     <a href="{{ url_for_index }}">back to index</a>
     |
