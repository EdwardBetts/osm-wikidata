{% from "macro.html" import place_box, candidate_info %}
{% extends "base.html" %}

{% block title %}{{ place.display_name }}:{% endblock %}

{% block content %}
  <div class="container my-2">
  {% include "flash_msg.html" %}
  <div class="row">
  <div class="col">
    <h1>{{ place.name }}</h1>
  {% set q = place.display_name %}

  {{ place_box(place) }}

    {% if filtered and upload_okay %}
<div id="notice" class="alert alert-danger" role="alert">
  <p>Please <strong>check each match carefully</strong> before uploading to OpenStreetMap.</p>
  <p>If in doubt, <strong>contact the local mapping community</strong> before adding Wikidata tags.</p>
</div>
    {% endif %}


  {#
    <form method="POST" action="{{ url_for('update_tags', osm_type=place.osm_type, osm_id=place.osm_id) }}">
      <button class="btn btn-primary">update OSM candidate tags</button>
    </form>
  #}

  {% include "tabs.html" with context %}

  {% if place.changesets.count() %}

<p>Wikidata tags already added to OSM with this tool.</p>

<ul>
{% for obj in place.changesets %}
<li>
{{ obj.created.strftime('%H:%M %a, %d %b %Y') }}:
<a href="https://www.openstreetmap.org/user/{{ obj.user.username }}">{{ obj.user.username }}</a>

added tags to {{ '{:,d}'.format(obj.update_count) }} OSM elements

<a href="https://www.openstreetmap.org/changeset/{{ obj.id }}">view changeset</a>
</li>
{% endfor %}
</ul>

  {% endif %}

  {% if overpass_error %}
    <div>&nbsp;</div>
    <h4>Overpass API error</h4>
    <pre>{{ overpass_error }}</pre>
  {% else %}
    <p>
    {{ '{:,d}'.format(full_count) }} candidates found
    ({{ '{:,d}'.format(multiple_match_count) }} with multiple matches)
    </p>
    {% if filtered %}
        {% set url = url_for('export_osm', osm_type=place.osm_type, osm_id=place.osm_id, name=place.export_name) %}
        <p><a href="{{ url }}">Download as OSM XML file</a></p>
    {% endif %}
  {% endif %}

  {% if not overpass_error and candidates %}
    {% if multiple_only %}
      <p>[Filter: <b>only multiple</b> <a href="{{ place.candidates_url() }}">(remove)</a>]
    {% else %}
      <p>[Filter: <a href="{{ place.candidates_url(multiple=1) }}">only multiple matches</a>]
    {% endif %}
  {% endif %}
  </div>
  </div>

  {% if candidates %}

    {% if filtered and not upload_okay %}
      <p><a class="btn btn-primary" href="{{ url_for('social.auth', backend='openstreetmap', next=request.script_root + request.full_path) }}">login to upload wikidata tags</a></p>
    {% endif %}

    {% if upload_okay %}
    <form method="POST" action="{{ url_for('add_tags', osm_type=place.osm_type, osm_id=place.osm_id) }}">

    <button class="btn btn-primary">add wikidata tags to OpenStreetMap</button>
    (Don't worry, there's a confirmation page)
    <p class="mt-3">By default all likely matches are checked.
	   If you prefer you can <a href="#" id="uncheck-all">uncheck all</a> and tick items as you check them.</p>
    {% endif %}

    <div class="my-3">
    {% for item in candidates %}
      <p>
<<<<<<< HEAD
      {% if upload_okay %}
          {% if i.item_id in filtered %}
            <input type="checkbox" name="include" value="{{ i.qid }}" checked="checked" />
=======
      {% if filtered and upload_okay %}
          {% if item.item_id in filtered %}
            {% set c = filtered[item.item_id] %}
            {% if not c.area or c.area < 500 %}
                <input type="checkbox" name="include" value="{{ item.qid }}" checked="checked" />
            {% else %}
                <input type="checkbox" name="include" value="{{ item.qid }}">
            {% endif %}
>>>>>>> 40faec41
          {% else %}
            ✕
          {% endif %}
      {% endif %}
      <a href="{{ url_for('item_page', wikidata_id=item.item_id) }}">{{ item.label }} ({{ item.qid }})</a></p>
      {# <br>
      <ul>
        <li>Categories:
        {% for cat in item.categories %}
            <a href="https://en.wikipedia.org/wiki/Category:{{ cat.replace(' ', '_') }}">{{ cat }}</a>{% if not loop.last %},{% endif %}
        {% endfor %}
        </li>
        <li>tags considered: {{ ', '.join(item.tag_list) }}</li>
      </ul> #}
      <ul>
      {% for c in item.candidates %}
        {{ candidate_info(c, filtered=filtered) }}
      {% endfor %}
      </ul>
    {% endfor %}
    </div>
    {% if upload_okay %}
      <button class="btn btn-primary">add wikidata tags to OpenStreetMap</button>
      (Don't worry, there's a confirmation page)
    </form>
    {% endif %}

  {% else %}

    <p>No candidates.</p>

  {% endif %}

</div>
</div>
</div>
{% endblock %}<|MERGE_RESOLUTION|>--- conflicted
+++ resolved
@@ -91,12 +91,7 @@
     <div class="my-3">
     {% for item in candidates %}
       <p>
-<<<<<<< HEAD
       {% if upload_okay %}
-          {% if i.item_id in filtered %}
-            <input type="checkbox" name="include" value="{{ i.qid }}" checked="checked" />
-=======
-      {% if filtered and upload_okay %}
           {% if item.item_id in filtered %}
             {% set c = filtered[item.item_id] %}
             {% if not c.area or c.area < 500 %}
@@ -104,7 +99,6 @@
             {% else %}
                 <input type="checkbox" name="include" value="{{ item.qid }}">
             {% endif %}
->>>>>>> 40faec41
           {% else %}
             ✕
           {% endif %}
