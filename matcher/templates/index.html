<!doctype html>
<html lang="en">
<head>
  <meta charset="utf-8">
  <title>OSM ◀ ▶ Wikidata</title>
  <link rel="stylesheet" href="{{ url_for('static', filename='bootstrap4/css/bootstrap.css') }}">
  <style>
    .box {
      border: 1px solid black;
      margin: 4px;
      padding: 4px;
    }
  </style>
</head>
{% set detail = 0 %}

<body>
  <div class="container-fluid">
  <div class="row">
  <div class="col">
    <h1>OSM ◀ ▶ Wikidata</h1>

  {% include "form.html" %}
  {% if not q and existing %}
    <table class="table table-hover table-sm" style="width: auto">
      <thead>
        <tr>
<<<<<<< HEAD
          <th><a href="{{ sort_link('name') }}">name</a></th>
=======
          <th>
    <form action="{{ url_for('index') }}">
            <a href="{{ url_for(request.endpoint, sort='name') }}">name</a>
      <input name="filter" size="20" value="{{ request.args['filter'] }}">
      <input type="submit" value="filter">
    </form>
          </th>
>>>>>>> c66b23ed
          <th class="text-right"><a href="{{ sort_link('item') }}">item<br>count</a></th>
          <th class="text-right"><a href="{{ sort_link('match') }}">match<br>count</a></th>
          <th class="text-right"><a href="{{ sort_link('ratio') }}">match<br>ratio</a></th>
          <th class="text-right"><a href="{{ sort_link('area') }}">area<br>(km&sup2;)</a></th>
        </tr>
      <tbody>
      {% for place in existing %}
        {% set with_candidates_count = place.items_with_candidates_count() %}
        <tr>
          <td>
            {% if place.state == 'overpass_timeout' %}
              {{ place.display_name }} <span class="badge badge-danger">Overpass timeout</span>
            {% else %}
              <a href="{{ place.candidates_url() }}">{{ place.display_name }}</a>
            {% endif %}
          </td>
          {% set item_count = place.items.count() %}
          <td class="text-right">{{ '{:,d}'.format(item_count) if item_count is number }}</td>
          <td class="text-right">{{ with_candidates_count or '' }}</td>
          <td class="text-right">
          {% if place.state == 'ready' and place.items.count() and with_candidates_count %}
            {{ '{:.1%}'.format(place.match_ratio) }}
          {% endif %}
          <td class="text-right">
            {{ '{:,.1f}'.format(place.area_in_sq_km) }}
          </td>
          </td>
        </tr>
        {# <tr>
          <td colspan="2"><pre>{{ item | pprint }}</pre></td>
        </tr> #}
      {% endfor %}
      </tbody>
    </table>

  {% endif %}

  {% if q %}
  {% if results | count == 0 %}
    <p>no matches found</p>
  {% endif %}
  {% for hit in results %}
    <div class="box">
      {# {% set name = hit.namedetails["name:en"] or hit.namedetails["name"] %} #}
      {% if hit.icon %}<img src="{{ hit.icon }}">{% endif %}
      {% if hit.osm_type == 'relation' %}
        <b>
          {% if name %}
            <a href="{{ url_for('matcher_progress', osm_id=hit.osm_id) }}">{{ name }}</a>,
            {% if hit.address.state %}{{ hit.address.state }}, {% endif %}
            {{ hit.address.country }}
          {% else %}
            <a href="{{ url_for('matcher_progress', osm_id=hit.osm_id) }}">{{ hit.display_name }}</a>
          {% endif %}
        </b><br>
      {% else %}
        <b>
        {% if name %}
          {{ name }}, {{ hit.address.state }}, {{ hit.address.country }}
        {% else %}
          {{ hit.display_name }}
        {% endif %}
        </b><br>
        [matcher only works with OSM relations]<br>
      {% endif %}
      category: {{ hit.category }}
      &mdash;
      type: {{ hit.type }}<br>
      bounding box: {{ ', '.join(hit.boundingbox) }}<br>
      {% if hit.place %}
        area: {{ '{:.2f}'.format(hit.place.area_in_sq_km) }} km&sup2; <br>
      {% endif %}
      {% if hit.osm_type and hit.osm_id %}
        OSM: <a href="https://www.openstreetmap.org/{{ hit.osm_type }}/{{ hit.osm_id }}">{{ hit.osm_type}} {{ hit.osm_id }}</a><br>
      {% endif %}
      {% if detail %}
        importance: {{ hit.importance }}<br>
        <pre>{{ hit.address | pprint }}</pre>
        <pre>{{ hit.extratags | pprint }}</pre>
        <pre>{{ hit | pprint }}</pre>
      {% endif %}
    </div>
  {% endfor %}
  {% endif %}

</div>
</div>
</div>
</body>
</html><|MERGE_RESOLUTION|>--- conflicted
+++ resolved
@@ -25,17 +25,13 @@
     <table class="table table-hover table-sm" style="width: auto">
       <thead>
         <tr>
-<<<<<<< HEAD
-          <th><a href="{{ sort_link('name') }}">name</a></th>
-=======
-          <th>
+          <th><a href="{{ sort_link('name') }}">name</a>
     <form action="{{ url_for('index') }}">
             <a href="{{ url_for(request.endpoint, sort='name') }}">name</a>
       <input name="filter" size="20" value="{{ request.args['filter'] }}">
       <input type="submit" value="filter">
     </form>
           </th>
->>>>>>> c66b23ed
           <th class="text-right"><a href="{{ sort_link('item') }}">item<br>count</a></th>
           <th class="text-right"><a href="{{ sort_link('match') }}">match<br>count</a></th>
           <th class="text-right"><a href="{{ sort_link('ratio') }}">match<br>ratio</a></th>
