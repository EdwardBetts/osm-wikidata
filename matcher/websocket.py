--- conflicted
+++ resolved
@@ -180,14 +180,10 @@
     else:
         status(ws_sock, 'downloading data from overpass')
         overpass_request(ws_sock, place, chunks, status)
-<<<<<<< HEAD
-        merge_chunks(ws_sock, place, chunks)
+        if len(chunks) > 1:
+            merge_chunks(ws_sock, place, chunks)
         place.state = 'postgis'
         database.session.commit()
-=======
-        if len(chunks) > 1:
-            merge_chunks(ws_sock, place, chunks)
->>>>>>> 214e1e63
 
     if place.state == 'postgis':
         status(ws_sock, 'running osm2pgsql')
